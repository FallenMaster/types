/* global define, describe, it, assert */
define([
   'Types/_entity/date/toSql'
], function(
   toSqlLib
) {
   'use strict';

   var toSql = toSqlLib.default;
   var MODE = toSqlLib.MODE;

   describe('Types/_entity/date/toSql', function() {
<<<<<<< HEAD
      let dt;
      beforeEach(() => {
         dt = new Date(2010, 1, 20, 23, 59, 9);
         dt.getTimezoneOffset = () => -180;
      });
      it('should return date and time if mode is not defined', function() {
         assert.equal(toSql.default(dt), '2010-02-20 23:59:09+03');
      });

      it('should return date and time', function() {
         assert.equal(toSql.default(dt, toSql.MODE.DATETIME), '2010-02-20 23:59:09+03');
      });

      it('should return date and time whith milisenconds when time has it', function() {
         var dt =new Date(1443099268981);
         dt.getTimezoneOffset = () => -180;
         assert.equal(toSql.default(dt, toSql.MODE.DATETIME), '2015-09-24 15:54:28.981+03');
      });

      it('should return date', function() {
         assert.equal(toSql.default(dt, toSql.MODE.DATE), '2010-02-20');
      });

      it('should return time', function() {
         assert.equal(toSql.default(dt, toSql.MODE.TIME), '23:59:09+03');
=======
      function patchTzo(date, offset) {
         date.tzoStub = sinon.stub(date, 'getTimezoneOffset');
         date.tzoStub.returns(offset);
      }

      function revertTzo(date) {
         date.tzoStub.restore();
         delete date.tzoStub;
      }

      it('should return date and time if mode is not defined', function() {
         var dt = new Date(2010, 1, 20, 23, 59, 9);
         patchTzo(dt, 0);
         assert.equal(toSql(dt), '2010-02-20 23:59:09+00');
         revertTzo(dt);
      });

      it('should return date and time', function() {
         var dt = new Date(2010, 1, 20, 23, 59, 9);
         patchTzo(dt, 0);
         assert.equal(toSql(dt, MODE.DATETIME), '2010-02-20 23:59:09+00');
         revertTzo(dt);
      });

      it('should return positive timezone for negative offset', function() {
         var dt = new Date(2010, 1, 20, 23, 59, 9);
         patchTzo(dt, -60);
         assert.equal(toSql(dt), '2010-02-20 23:59:09+01');
         revertTzo(dt);
      });

      it('should return negative timezone for positive offset', function() {
         var dt = new Date(2010, 1, 20, 23, 59, 9);
         patchTzo(dt, 60);
         assert.equal(toSql(dt), '2010-02-20 23:59:09-01');
         revertTzo(dt);
      });

      it('should return timezone without minutes', function() {
         var dt = new Date(2010, 1, 20, 23, 59, 9);
         patchTzo(dt, 10 * 60);
         assert.equal(toSql(dt), '2010-02-20 23:59:09-10');
         revertTzo(dt);
      });

      it('should return timezone with minutes', function() {
         var dt = new Date(2010, 1, 20, 23, 59, 9);
         patchTzo(dt, 10 * 60 + 20);
         assert.equal(toSql(dt), '2010-02-20 23:59:09-10:20');
         revertTzo(dt);
      });

      it('should return date and time whith milisenconds if there are defined', function() {
         var dt = new Date(1443099268981);
         patchTzo(dt, 0);
         assert.equal(toSql(dt, MODE.DATETIME), '2015-09-24 15:54:28.981+00');
         revertTzo(dt);
      });

      it('should return date', function() {
         var dt = new Date(2010, 1, 20, 23, 59, 9);
         assert.equal(toSql(dt, MODE.DATE), '2010-02-20');
      });

      it('should return time', function() {
         var dt = new Date(2010, 1, 20, 23, 59, 9);
         patchTzo(dt, 0);
         assert.equal(toSql(dt, MODE.TIME), '23:59:09+00');
         revertTzo(dt);
>>>>>>> 771ad6aa
      });

      it('should return time without offset for date before Unix epoch', function() {
         var dt = new Date(0, 0, 1, 18, 0, 0);
         assert.equal(toSql(dt, MODE.TIME), '18:00:00');
      });
      it('should return datetime with fractional time zone', function() {
         var dt = new Date(2019, 0, 31, 19, 11, 0);
         dt.getTimezoneOffset = () => -330;
         assert.equal(toSql.default(dt, toSql.MODE.DATETIME), '2019-01-31 19:11:00+06:30');
      });
   });
});<|MERGE_RESOLUTION|>--- conflicted
+++ resolved
@@ -10,33 +10,6 @@
    var MODE = toSqlLib.MODE;
 
    describe('Types/_entity/date/toSql', function() {
-<<<<<<< HEAD
-      let dt;
-      beforeEach(() => {
-         dt = new Date(2010, 1, 20, 23, 59, 9);
-         dt.getTimezoneOffset = () => -180;
-      });
-      it('should return date and time if mode is not defined', function() {
-         assert.equal(toSql.default(dt), '2010-02-20 23:59:09+03');
-      });
-
-      it('should return date and time', function() {
-         assert.equal(toSql.default(dt, toSql.MODE.DATETIME), '2010-02-20 23:59:09+03');
-      });
-
-      it('should return date and time whith milisenconds when time has it', function() {
-         var dt =new Date(1443099268981);
-         dt.getTimezoneOffset = () => -180;
-         assert.equal(toSql.default(dt, toSql.MODE.DATETIME), '2015-09-24 15:54:28.981+03');
-      });
-
-      it('should return date', function() {
-         assert.equal(toSql.default(dt, toSql.MODE.DATE), '2010-02-20');
-      });
-
-      it('should return time', function() {
-         assert.equal(toSql.default(dt, toSql.MODE.TIME), '23:59:09+03');
-=======
       function patchTzo(date, offset) {
          date.tzoStub = sinon.stub(date, 'getTimezoneOffset');
          date.tzoStub.returns(offset);
@@ -106,17 +79,11 @@
          patchTzo(dt, 0);
          assert.equal(toSql(dt, MODE.TIME), '23:59:09+00');
          revertTzo(dt);
->>>>>>> 771ad6aa
       });
 
       it('should return time without offset for date before Unix epoch', function() {
          var dt = new Date(0, 0, 1, 18, 0, 0);
          assert.equal(toSql(dt, MODE.TIME), '18:00:00');
       });
-      it('should return datetime with fractional time zone', function() {
-         var dt = new Date(2019, 0, 31, 19, 11, 0);
-         dt.getTimezoneOffset = () => -330;
-         assert.equal(toSql.default(dt, toSql.MODE.DATETIME), '2019-01-31 19:11:00+06:30');
-      });
    });
 });