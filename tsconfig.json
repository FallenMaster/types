--- conflicted
+++ resolved
@@ -4,10 +4,6 @@
     "types" : ["requirejs"]
   },
   "include": [
-<<<<<<< HEAD
-    "WS.Core/ws.d.ts",
-    "Types/**/*.ts"
-=======
     "node_modules/rmi/src/client/types.d.ts",
     "Browser/**/*.ts",
     "Env/**/*.ts",
@@ -15,6 +11,5 @@
     "WS.Core/lib/Storage/**/*.ts",
     "WS.Core/transport/**/*.ts",
     "WS.Core/ws.d.ts"
->>>>>>> 242e478e
   ]
 }