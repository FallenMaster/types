--- conflicted
+++ resolved
@@ -17,11 +17,7 @@
 import Deferred = require('Core/Deferred');
 
 interface IOptions extends IMemoryOptions {
-<<<<<<< HEAD
-   parentProperty?: string;
-=======
-    parentProperty: string;
->>>>>>> c2074e12
+    parentProperty?: string;
 }
 
 interface ISerializableState extends IDefaultSerializableState {
@@ -80,88 +76,87 @@
     OptionsToPropertyMixin,
     SerializableMixin
 ) implements IDecorator, ICrud, ICrudPlus {
-<<<<<<< HEAD
-   /**
-    * @cfg {Object} See {@link Types/_source/Memory#data}.
-    * @name Types/_source/HierarchicalMemory#data
-    */
-
-   /**
-    * @cfg {String|Types/_entity/adapter/IAdapter} See {@link Types/_source/Memory#adapter}.
-    * @name Types/_source/HierarchicalMemory#adapter
-    */
-
-   /**
-    * @cfg {String|Function} See {@link Types/_source/Memory#model}.
-    * @name Types/_source/HierarchicalMemory#model
-    */
-
-   /**
-    * @cfg {String|Function} See {@link Types/_source/Memory#listModule}.
-    * @name Types/_source/HierarchicalMemory#listModule
-    */
-
-   /**
-    * @cfg {Function(Types/_entity/adapter/IRecord, Object):Boolean} See {@link Types/_source/Memory#filter}.
-    * @name Types/_source/HierarchicalMemory#filter
-    */
-
-   /**
-    * @cfg {String} See {@link Types/_source/Memory#keyProperty}.
-    * @name Types/_source/HierarchicalMemory#keyProperty
-    */
-
-   /**
-    * @cfg {String} Record's property name that contains identity of the node another node or leaf belongs to.
-    * @name Types/_source/HierarchicalMemory#parentProperty
-    */
-   protected _$parentProperty: string;
-
-   protected _source: Memory;
-
-   protected get _keyProperty(): string {
-      return this._source.getKeyProperty();
-   }
-
-   constructor(options?: IOptions) {
-      super();
-      OptionsToPropertyMixin.call(this, options);
-      SerializableMixin.call(this);
-      this._source = new Memory(options);
-   }
-
-   // region IDecorator
-
-   readonly '[Types/_source/IDecorator]': boolean = true;
-
-   getOriginal<T = Memory>(): T {
-      return this._source as any;
-   }
-
-   // endregion
-
-   // region ICrud
-
-   readonly '[Types/_source/ICrud]': boolean = true;
-
-   create(meta?: object): ExtendPromise<Record> {
-      return this._source.create(meta);
-   }
-
-   read(key: any, meta?: object): ExtendPromise<Record> {
-      return this._source.read(key, meta);
-   }
-
-   update(data: Record | RecordSet, meta?: Object): ExtendPromise<null> {
-      return this._source.update(data, meta);
-   }
-
-   destroy(keys: any | any[], meta?: Object): ExtendPromise<null> {
-      return this._source.destroy(keys, meta);
-   }
-
-   query(query: Query): ExtendPromise<DataSet> {
-      const result = new Deferred();
+    /**
+     * @cfg {Object} See {@link Types/_source/Memory#data}.
+     * @name Types/_source/HierarchicalMemory#data
+     */
+
+    /**
+     * @cfg {String|Types/_entity/adapter/IAdapter} See {@link Types/_source/Memory#adapter}.
+     * @name Types/_source/HierarchicalMemory#adapter
+     */
+
+    /**
+     * @cfg {String|Function} See {@link Types/_source/Memory#model}.
+     * @name Types/_source/HierarchicalMemory#model
+     */
+
+    /**
+     * @cfg {String|Function} See {@link Types/_source/Memory#listModule}.
+     * @name Types/_source/HierarchicalMemory#listModule
+     */
+
+    /**
+     * @cfg {Function(Types/_entity/adapter/IRecord, Object):Boolean} See {@link Types/_source/Memory#filter}.
+     * @name Types/_source/HierarchicalMemory#filter
+     */
+
+    /**
+     * @cfg {String} See {@link Types/_source/Memory#keyProperty}.
+     * @name Types/_source/HierarchicalMemory#keyProperty
+     */
+
+    /**
+     * @cfg {String} Record's property name that contains identity of the node another node or leaf belongs to.
+     * @name Types/_source/HierarchicalMemory#parentProperty
+     */
+    protected _$parentProperty: string;
+
+    protected _source: Memory;
+
+    protected get _keyProperty(): string {
+        return this._source.getKeyProperty();
+    }
+
+    constructor(options?: IOptions) {
+        super();
+        OptionsToPropertyMixin.call(this, options);
+        SerializableMixin.call(this);
+        this._source = new Memory(options);
+    }
+
+    // region IDecorator
+
+    readonly '[Types/_source/IDecorator]': boolean = true;
+
+    getOriginal<T = Memory>(): T {
+        return this._source as any;
+    }
+
+    // endregion
+
+    // region ICrud
+
+    readonly '[Types/_source/ICrud]': boolean = true;
+
+    create(meta?: object): ExtendPromise<Record> {
+        return this._source.create(meta);
+    }
+
+    read(key: any, meta?: object): ExtendPromise<Record> {
+        return this._source.read(key, meta);
+    }
+
+    update(data: Record | RecordSet, meta?: Object): ExtendPromise<null> {
+        return this._source.update(data, meta);
+    }
+
+    destroy(keys: any | any[], meta?: Object): ExtendPromise<null> {
+        return this._source.destroy(keys, meta);
+    }
+
+    query(query: Query): ExtendPromise<DataSet> {
+        const result = new Deferred();
 
       require(['Types/collection'], (collection) => {
          this._source.query(query).addCallbacks((response) => {
@@ -181,132 +176,6 @@
                   adapter: this._source.getAdapter(),
                   keyProperty: this._keyProperty
                });
-
-               // Extract breadcrumbs as path from filtered node to the root
-               const startFromId = query.getWhere()[this._$parentProperty];
-               let startFromNode = sourceRecords.getRecordById(startFromId);
-               if (startFromNode) {
-                  breadcrumbs.add(startFromNode, 0);
-                  let node;
-                  while (startFromNode && (node = hierarchy.getParent(startFromNode, sourceRecords))) {
-                     breadcrumbs.add(node, 0);
-                     startFromNode = node.get(this._keyProperty);
-                  }
-               }
-
-               // Store breadcrumbs as 'path' in meta data
-               const data =  response.getRawData(true);
-               if (data) {
-                  const metaData =  data.meta || {};
-                  metaData.path = breadcrumbs;
-                  data.meta = metaData;
-                  response.setRawData(data);
-               }
-            }
-
-            result.callback(response);
-         }, (err) => {
-=======
-    /**
-     * @cfg {Object} See {@link Types/_source/Memory#data}.
-     * @name Types/_source/HierarchicalMemory#data
-     */
-
-    /**
-     * @cfg {String|Types/_entity/adapter/IAdapter} See {@link Types/_source/Memory#adapter}.
-     * @name Types/_source/HierarchicalMemory#adapter
-     */
-
-    /**
-     * @cfg {String|Function} See {@link Types/_source/Memory#model}.
-     * @name Types/_source/HierarchicalMemory#model
-     */
-
-    /**
-     * @cfg {String|Function} See {@link Types/_source/Memory#listModule}.
-     * @name Types/_source/HierarchicalMemory#listModule
-     */
-
-    /**
-     * @cfg {Function(Types/_entity/adapter/IRecord, Object):Boolean} See {@link Types/_source/Memory#filter}.
-     * @name Types/_source/HierarchicalMemory#filter
-     */
-
-    /**
-     * @cfg {String} See {@link Types/_source/Memory#keyProperty}.
-     * @name Types/_source/HierarchicalMemory#keyProperty
-     */
-
-    /**
-     * @cfg {String} Record's property name that contains identity of the node another node or leaf belongs to.
-     * @name Types/_source/HierarchicalMemory#parentProperty
-     */
-    protected _$parentProperty: string;
-
-    protected _source: Memory;
-
-    protected get _keyProperty(): string {
-        return this._source.getKeyProperty();
-    }
-
-    constructor(options?: IOptions) {
-        super();
-        OptionsToPropertyMixin.call(this, options);
-        SerializableMixin.call(this);
-        this._source = new Memory(options);
-    }
-
-    // region IDecorator
-
-    readonly '[Types/_source/IDecorator]': boolean = true;
-
-    getOriginal<T = Memory>(): T {
-        return this._source as any;
-    }
-
-    // endregion
-
-    // region ICrud
-
-    readonly '[Types/_source/ICrud]': boolean = true;
-
-    create(meta?: object): ExtendPromise<Record> {
-        return this._source.create(meta);
-    }
-
-    read(key: any, meta?: object): ExtendPromise<Record> {
-        return this._source.read(key, meta);
-    }
-
-    update(data: Record | RecordSet, meta?: Object): ExtendPromise<null> {
-        return this._source.update(data, meta);
-    }
-
-    destroy(keys: any | any[], meta?: Object): ExtendPromise<null> {
-        return this._source.destroy(keys, meta);
-    }
-
-    query(query: Query): ExtendPromise<DataSet> {
-        const result = new Deferred();
-
-        require(['Types/collection'], (collection) => {
-            this._source.query(query).addCallbacks((response) => {
-                if (this._$parentProperty) {
-                    const hierarchy = new relation.Hierarchy({
-                        idProperty: this._keyProperty,
-                        parentProperty: this._$parentProperty
-                    });
-
-                    const sourceRecords = new collection.RecordSet({
-                        rawData: this._source.data,
-                        adapter: this._source.getAdapter(),
-                        idProperty: this._keyProperty
-                    });
-
-                    const breadcrumbs = new collection.RecordSet({
-                        adapter: this._source.getAdapter(),
-                        idProperty: this._keyProperty
-                    });
 
                     // Extract breadcrumbs as path from filtered node to the root
                     const startFromId = query.getWhere()[this._$parentProperty];
@@ -335,17 +204,11 @@
                 result.errback(err);
             });
         }, (err) => {
->>>>>>> c2074e12
             result.errback(err);
         });
 
-<<<<<<< HEAD
       return result as ExtendPromise<DataSet>;
    }
-=======
-        return result as ExtendPromise<DataSet>;
-    }
->>>>>>> c2074e12
 
     // endregion
 
