--- conflicted
+++ resolved
@@ -61,16 +61,12 @@
    DestroyableMixin, OptionsToPropertyMixin, SerializableMixin
 ) implements ICrud, ICrudPlus /** @lends Data/_source/HierarchicalMemory.prototype */{
    /**
-<<<<<<< HEAD
-    * @cfg {Object} See {@link Types/Source/Memory#data}.
+    * @cfg {Object} See {@link Types/_source/Memory#data}.
     * @name Types/_source/HierarchicalMemory#data
     */
 
    /**
-    * @cfg {String|Types/Adapter/IAdapter} See {@link Types/Source/Memory#adapter}.
-=======
     * @cfg {String|Types/_entity/adapter/IAdapter} See {@link Types/_source/Memory#adapter}.
->>>>>>> 8a97b99b
     * @name Types/_source/HierarchicalMemory#adapter
     */
 
@@ -85,7 +81,7 @@
     */
 
    /**
-    * @cfg {Function(Types/Adapter/IRecord, Object):Boolean} See {@link Types/Source/Memory#filter}.
+    * @cfg {Function(Types/_entity/adapter/IRecord, Object):Boolean} See {@link Types/_source/Memory#filter}.
     * @name Types/_source/HierarchicalMemory#filter
     */
 
@@ -100,21 +96,6 @@
     */
    protected _$parentProperty: string;
 
-<<<<<<< HEAD
-=======
-   /**
-    * @cfg {Object} See {@link Types/_source/Memory#data}.
-    * @name Types/_source/HierarchicalMemory#data
-    */
-   protected _$data: any;
-
-   /**
-    * @cfg {Function(Types/_entity/adapter/IRecord, Object):Boolean} See {@link Types/_source/Memory#filter}.
-    * @name Types/_source/HierarchicalMemory#filter
-    */
-   protected _$filter: (item: adapter.IRecord, query: Object) => boolean;
-
->>>>>>> 8a97b99b
    protected _source: Memory;
 
    protected get _idProperty(): string {
