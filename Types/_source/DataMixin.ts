import IData from './IData';
import DataSet, {IOptions as IDataSetOptions} from './DataSet';
import {ReadWriteMixin, adapter, Model} from '../entity';
import {create} from '../di';

export interface IOptions {
    adapter?: string | adapter.IAdapter;
    model?: string | Function;
    listModule?: string | Function;
    keyProperty?: string;
    dataSetMetaProperty?: string;
}

/**
 * Миксин, позволяющий реализовать интерфейс {@link Types/_source/IData}.
 * @mixin Types/_source/DataMixin
 * @public
 * @author Мальцев А.А.
 */
export default abstract class DataMixin implements IData {
<<<<<<< HEAD
   readonly '[Types/_source/DataMixin]': boolean;

   /**
    * @cfg {String|Types/_entity/adapter/IAdapter} Адаптер для работы с форматом данных, выдаваемых источником.
    * По умолчанию {@link Types/_entity/adapter/Json}.
    * @name Types/_source/DataMixin#adapter
    * @see getAdapter
    * @see Types/_entity/adapter/IAdapter
    * @see Types/di
    * @example
    * Адаптер для данных в формате БЛ СБИС:
    * <pre>
    *    require([
    *       'Types/source',
    *       'Types/entity'
    *    ], function (source, entity) {
    *       new source.SbisService({
    *          endpoint: 'Employee'
    *       })
    *       .call('getList', {department: 'Management'})
    *       .addCallbacks(function(data) {
    *          var dataSource = new source.Memory({
    *             adapter: new entity.adapter.Sbis(),
    *             data: data
    *          });
    *       }, function(error) {
    *          console.error('Can\'t call "Employee.getList()"', error);
    *       });
    *    });
    * </pre>
    */
   protected _$adapter: adapter.IAdapter | string;

   /**
    * @cfg {String|Function} Конструктор записей, порождаемых источником данных.
    * По умолчанию {@link Types/_entity/Model}.
    * @name Types/_source/DataMixin#model
    * @see getModel
    * @see Types/_entity/Model
    * @see Types/di
    * @example
    * Конструктор пользовательской модели, внедренный в виде класса:
    * <pre>
    *    var User = Model.extend({
    *       identify: function(login, password) {
    *       }
    *    });
    *    //...
    *    var dataSource = new MemorySource({
    *       model: User
    *    });
    * </pre>
    * Конструктор пользовательской модели, внедренный в виде названия зарегистрированной зависимости:
    * <pre>
    *    var User = Model.extend({
    *       identify: function(login, password) {
    *       }
    *    });
    *    Di.register('app.model.user', User);
    *    //...
    *    var dataSource = new MemorySource({
    *       model: 'app.model.user'
    *    });
    * </pre>
    */
   protected _$model: Function | string;

   /**
    * @cfg {String|Function} Конструктор рекордсетов, порождаемых источником данных.
    * По умолчанию {@link Types/_collection/RecordSet}.
    * @name Types/_source/DataMixin#listModule
    * @see getListModule
    * @see Types/_collection/RecordSet
    * @see Types/di
    * @example
    * Конструктор рекордсета, внедренный в виде класса:
    * <pre>
    *    var Users = RecordSet.extend({
    *       getAdministrators: function() {
    *       }
    *    });
    *    //...
    *    var dataSource = new MemorySource({
    *       listModule: Users
    *    });
    * </pre>
    * Конструктор рекордсета, внедренный в виде названия зарегистрированной зависимости:
    * <pre>
    *    var Users = RecordSet.extend({
    *       getAdministrators: function() {
    *       }
    *    });
    *    Di.register('app.collections.users', Users);
    *    //...
    *    var dataSource = new MemorySource({
    *       listModule: 'app.collections.users'
    *    });
    * </pre>
    */
   protected _$listModule: Function | string;

   /**
    * @cfg {String} Название свойства записи, содержащего первичный ключ.
    * @name Types/_source/DataMixin#keyProperty
    * @see getKeyProperty
    * @see Types/_entity/Model#keyProperty
    * @example
    * Установим свойство 'primaryId' в качестве первичного ключа:
    * <pre>
    *    var dataSource = new MemorySource({
    *       keyProperty: 'primaryId'
    *    });
    * </pre>
    */
   protected _$keyProperty: string;

   /**
    * Конструктор модуля, реализующего DataSet
    */
   protected _dataSetModule: Function | string;

   /**
    * Свойство данных, в котором лежит основная выборка
    */
   protected _dataSetItemsProperty: string;

   /**
    * Свойство данных, в котором лежит общее кол-во строк, выбранных запросом
    */
   protected _dataSetMetaProperty: string;

   protected _writable: boolean;

   constructor(options?: IOptions) {
      options = options || {};

      // Support deprecated option 'idProperty'
      if (!this._$keyProperty && (options as any).idProperty) {
          this._$keyProperty = (options as any).idProperty;
      }
      if (options.dataSetMetaProperty) {
         this._dataSetMetaProperty = options.dataSetMetaProperty;
      }
   }

   // region IData

   readonly '[Types/_source/IData]': boolean;

   getAdapter(): adapter.IAdapter {
      if (typeof this._$adapter === 'string') {
         this._$adapter = create<adapter.IAdapter>(this._$adapter);
      }
      return this._$adapter;
   }

   getModel(): Function | string {
      return this._$model;
   }

   setModel(model: Function | string): void {
      this._$model = model;
   }

   getListModule(): Function | string {
      return this._$listModule;
   }

   setListModule(listModule: Function | string): void {
      this._$listModule = listModule;
   }

   getKeyProperty(): string {
      return this._$keyProperty;
   }

   setKeyProperty(name: string): void {
      this._$keyProperty = name;
   }

   // endregion

   // region Protected methods

   /**
    * Определяет название свойства с первичным ключом по данным
    * @param data Сырые данные
    * @protected
    */
   protected _getKeyPropertyByData(data: any): string {
      return this.getAdapter().getKeyField(data) || '';
   }

   /**
    * Создает новый экземпляр модели
    * @param data Данные модели
    * @protected
    */
   protected _getModelInstance(data: any): Model {
      return create(this._$model, {
         writable: this._writable,
         rawData: data,
         adapter: this.getAdapter(),
         keyProperty: this.getKeyProperty()
      });
   }

   /**
    * Создает новый экземпляр DataSet
    * @param cfg Опции конструктора
    * @protected
    */
   protected _getDataSetInstance(cfg: IDataSetOptions): DataSet {
      return create(// eslint-disable-line new-cap
         this._dataSetModule,
         {
=======
    readonly '[Types/_source/DataMixin]': boolean;

    /**
     * @cfg {String|Types/_entity/adapter/IAdapter} Адаптер для работы с форматом данных, выдаваемых источником.
     * По умолчанию {@link Types/_entity/adapter/Json}.
     * @name Types/_source/DataMixin#adapter
     * @see getAdapter
     * @see Types/_entity/adapter/IAdapter
     * @see Types/di
     * @example
     * Адаптер для данных в формате БЛ СБИС:
     * <pre>
     *     require([
     *         'Types/source',
     *         'Types/entity'
     *     ], function (source, entity) {
     *         new source.SbisService({
     *             endpoint: 'Employee'
     *         })
     *         .call('getList', {department: 'Management'})
     *         .addCallbacks(function(data) {
     *             var dataSource = new source.Memory({
     *                 adapter: new entity.adapter.Sbis(),
     *                 data: data
     *             });
     *         }, function(error) {
     *             console.error('Can\'t call "Employee.getList()"', error);
     *         });
     *     });
     * </pre>
     */
    protected _$adapter: adapter.IAdapter | string;

    /**
     * @cfg {String|Function} Конструктор записей, порождаемых источником данных.
     * По умолчанию {@link Types/_entity/Model}.
     * @name Types/_source/DataMixin#model
     * @see getModel
     * @see Types/_entity/Model
     * @see Types/di
     * @example
     * Конструктор пользовательской модели, внедренный в виде класса:
     * <pre>
     *     var User = Model.extend({
     *         identify: function(login, password) {
     *         }
     *     });
     *     //...
     *     var dataSource = new MemorySource({
     *         model: User
     *     });
     * </pre>
     * Конструктор пользовательской модели, внедренный в виде названия зарегистрированной зависимости:
     * <pre>
     *     var User = Model.extend({
     *         identify: function(login, password) {
     *         }
     *     });
     *     Di.register('app.model.user', User);
     *     //...
     *     var dataSource = new MemorySource({
     *         model: 'app.model.user'
     *     });
     * </pre>
     */
    protected _$model: Function | string;

    /**
     * @cfg {String|Function} Конструктор рекордсетов, порождаемых источником данных.
     * По умолчанию {@link Types/_collection/RecordSet}.
     * @name Types/_source/DataMixin#listModule
     * @see getListModule
     * @see Types/_collection/RecordSet
     * @see Types/di
     * @example
     * Конструктор рекордсета, внедренный в виде класса:
     * <pre>
     *     var Users = RecordSet.extend({
     *         getAdministrators: function() {
     *         }
     *     });
     *     //...
     *     var dataSource = new MemorySource({
     *         listModule: Users
     *     });
     * </pre>
     * Конструктор рекордсета, внедренный в виде названия зарегистрированной зависимости:
     * <pre>
     *     var Users = RecordSet.extend({
     *         getAdministrators: function() {
     *         }
     *     });
     *     Di.register('app.collections.users', Users);
     *     //...
     *     var dataSource = new MemorySource({
     *         listModule: 'app.collections.users'
     *     });
     * </pre>
     */
    protected _$listModule: Function | string;

    /**
     * @cfg {String} Название свойства записи, содержащего первичный ключ.
     * @name Types/_source/DataMixin#keyProperty
     * @see getKeyProperty
     * @see Types/_entity/Model#idProperty
     * @example
     * Установим свойство 'primaryId' в качестве первичного ключа:
     * <pre>
     *     var dataSource = new MemorySource({
     *         keyProperty: 'primaryId'
     *     });
     * </pre>
     */
    protected _$keyProperty: string;

    /**
     * Конструктор модуля, реализующего DataSet
     */
    protected _dataSetModule: Function | string;

    /**
     * Свойство данных, в котором лежит основная выборка
     */
    protected _dataSetItemsProperty: string;

    /**
     * Свойство данных, в котором лежит общее кол-во строк, выбранных запросом
     */
    protected _dataSetMetaProperty: string;

    protected _writable: boolean;

    constructor(options?: IOptions) {
        options = options || {};

        if (!this._$keyProperty && (options as any).idProperty) {
             this._$keyProperty = (options as any).idProperty;
        }
        if (options.dataSetMetaProperty) {
            this._dataSetMetaProperty = options.dataSetMetaProperty;
        }
    }

    // region IData

    readonly '[Types/_source/IData]': boolean;

    getAdapter(): adapter.IAdapter {
        if (typeof this._$adapter === 'string') {
            this._$adapter = create<adapter.IAdapter>(this._$adapter);
        }
        return this._$adapter;
    }

    getModel(): Function | string {
        return this._$model;
    }

    setModel(model: Function | string): void {
        this._$model = model;
    }

    getListModule(): Function | string {
        return this._$listModule;
    }

    setListModule(listModule: Function | string): void {
        this._$listModule = listModule;
    }

    getKeyProperty(): string {
        return this._$keyProperty;
    }

    setKeyProperty(name: string): void {
        this._$keyProperty = name;
    }

    // endregion

    // region Protected methods

    /**
     * Определяет название свойства с первичным ключом по данным
     * @param data Сырые данные
     * @protected
     */
    protected _getKeyPropertyByData(data: any): string {
        return this.getAdapter().getKeyField(data) || '';
    }

    /**
     * Создает новый экземпляр модели
     * @param data Данные модели
     * @protected
     */
    protected _getModelInstance(data: any): Model {
        return create(this._$model, {
>>>>>>> c2074e12
            writable: this._writable,
            rawData: data,
            adapter: this.getAdapter(),
            idProperty: this.getKeyProperty()
        });
    }

    /**
     * Создает новый экземпляр DataSet
     * @param cfg Опции конструктора
     * @protected
     */
    protected _getDataSetInstance(cfg: IDataSetOptions): DataSet {
        return create(// eslint-disable-line new-cap
            this._dataSetModule,
            {
                writable: this._writable,
                adapter: this.getAdapter(),
                model: this.getModel(),
                listModule: this.getListModule(),
                keyProperty: this.getKeyProperty() || this._getKeyPropertyByData(cfg.rawData || null),
                ...cfg
            }
        );
    }

    /**
     * Оборачивает данные в DataSet
     * @protected
     */
    protected _wrapToDataSet(data: any): DataSet {
        return this._getDataSetInstance({
            rawData: data,
            itemsProperty: this._dataSetItemsProperty,
            metaProperty: this._dataSetMetaProperty
        });
    }

    /**
     * Перебирает все записи выборки
     * @param data Выборка
     * @param callback Ф-я обратного вызова для каждой записи
     * @param [context] Конекст
     * @protected
     */
    protected _each(data: any, callback: Function, context?: object): void {
        const tableAdapter = this.getAdapter().forTable(data);
        for (let index = 0, count = tableAdapter.getCount(); index < count; index++) {
            callback.call(context || this, tableAdapter.at(index), index);
        }
    }

    // endregion Protected methods

    // region Statics

    /**
     * Проверяет, что это экземпляр модели
     * @param instance Экземпляр модели
     * @example
     * <pre>
     * import {Base} from 'Types/source';
     * import {Model} from 'Types/entity';
     * const instance = new Model();
     * console.log(Base.isModelInstance(instance)); // true
     * </pre>
     */
    static isModelInstance(instance: any): boolean {
        return instance &&
            instance['[Types/_entity/IObject]'] &&
            instance['[Types/_entity/FormattableMixin]'];
    }

    /**
     * Проверяет, что это экземпляр рекордсета
     * @param instance Экземпляр рекордсета
     * @example
     * <pre>
     * import {Base} from 'Types/source';
     * import {RecordSet} from 'Types/collection';
     * const instance = new RecordSet();
     * console.log(Base.isRecordSetInstance(instance)); // true
     * </pre>
     */
    static isRecordSetInstance(instance: any): boolean {
        return instance &&
            instance['[Types/_collection/IList]'] &&
            instance['[Types/_entity/FormattableMixin]'];
    }

    // endregion Statics
}

Object.assign(DataMixin.prototype, {
    '[Types/_source/DataMixin]': true,
    '[Types/_source/IData]': true,
    _$adapter: 'Types/entity:adapter.Json',
    _$model: 'Types/entity:Model',
    _$listModule: 'Types/collection:RecordSet',
    _$keyProperty: '',
    _dataSetModule: 'Types/source:DataSet',
    _dataSetItemsProperty: '',
    _dataSetMetaProperty: '',
    _writable: ReadWriteMixin.prototype.writable,
     getIdProperty: DataMixin.prototype.getKeyProperty,
     setIdProperty: DataMixin.prototype.setKeyProperty
 });<|MERGE_RESOLUTION|>--- conflicted
+++ resolved
@@ -18,224 +18,6 @@
  * @author Мальцев А.А.
  */
 export default abstract class DataMixin implements IData {
-<<<<<<< HEAD
-   readonly '[Types/_source/DataMixin]': boolean;
-
-   /**
-    * @cfg {String|Types/_entity/adapter/IAdapter} Адаптер для работы с форматом данных, выдаваемых источником.
-    * По умолчанию {@link Types/_entity/adapter/Json}.
-    * @name Types/_source/DataMixin#adapter
-    * @see getAdapter
-    * @see Types/_entity/adapter/IAdapter
-    * @see Types/di
-    * @example
-    * Адаптер для данных в формате БЛ СБИС:
-    * <pre>
-    *    require([
-    *       'Types/source',
-    *       'Types/entity'
-    *    ], function (source, entity) {
-    *       new source.SbisService({
-    *          endpoint: 'Employee'
-    *       })
-    *       .call('getList', {department: 'Management'})
-    *       .addCallbacks(function(data) {
-    *          var dataSource = new source.Memory({
-    *             adapter: new entity.adapter.Sbis(),
-    *             data: data
-    *          });
-    *       }, function(error) {
-    *          console.error('Can\'t call "Employee.getList()"', error);
-    *       });
-    *    });
-    * </pre>
-    */
-   protected _$adapter: adapter.IAdapter | string;
-
-   /**
-    * @cfg {String|Function} Конструктор записей, порождаемых источником данных.
-    * По умолчанию {@link Types/_entity/Model}.
-    * @name Types/_source/DataMixin#model
-    * @see getModel
-    * @see Types/_entity/Model
-    * @see Types/di
-    * @example
-    * Конструктор пользовательской модели, внедренный в виде класса:
-    * <pre>
-    *    var User = Model.extend({
-    *       identify: function(login, password) {
-    *       }
-    *    });
-    *    //...
-    *    var dataSource = new MemorySource({
-    *       model: User
-    *    });
-    * </pre>
-    * Конструктор пользовательской модели, внедренный в виде названия зарегистрированной зависимости:
-    * <pre>
-    *    var User = Model.extend({
-    *       identify: function(login, password) {
-    *       }
-    *    });
-    *    Di.register('app.model.user', User);
-    *    //...
-    *    var dataSource = new MemorySource({
-    *       model: 'app.model.user'
-    *    });
-    * </pre>
-    */
-   protected _$model: Function | string;
-
-   /**
-    * @cfg {String|Function} Конструктор рекордсетов, порождаемых источником данных.
-    * По умолчанию {@link Types/_collection/RecordSet}.
-    * @name Types/_source/DataMixin#listModule
-    * @see getListModule
-    * @see Types/_collection/RecordSet
-    * @see Types/di
-    * @example
-    * Конструктор рекордсета, внедренный в виде класса:
-    * <pre>
-    *    var Users = RecordSet.extend({
-    *       getAdministrators: function() {
-    *       }
-    *    });
-    *    //...
-    *    var dataSource = new MemorySource({
-    *       listModule: Users
-    *    });
-    * </pre>
-    * Конструктор рекордсета, внедренный в виде названия зарегистрированной зависимости:
-    * <pre>
-    *    var Users = RecordSet.extend({
-    *       getAdministrators: function() {
-    *       }
-    *    });
-    *    Di.register('app.collections.users', Users);
-    *    //...
-    *    var dataSource = new MemorySource({
-    *       listModule: 'app.collections.users'
-    *    });
-    * </pre>
-    */
-   protected _$listModule: Function | string;
-
-   /**
-    * @cfg {String} Название свойства записи, содержащего первичный ключ.
-    * @name Types/_source/DataMixin#keyProperty
-    * @see getKeyProperty
-    * @see Types/_entity/Model#keyProperty
-    * @example
-    * Установим свойство 'primaryId' в качестве первичного ключа:
-    * <pre>
-    *    var dataSource = new MemorySource({
-    *       keyProperty: 'primaryId'
-    *    });
-    * </pre>
-    */
-   protected _$keyProperty: string;
-
-   /**
-    * Конструктор модуля, реализующего DataSet
-    */
-   protected _dataSetModule: Function | string;
-
-   /**
-    * Свойство данных, в котором лежит основная выборка
-    */
-   protected _dataSetItemsProperty: string;
-
-   /**
-    * Свойство данных, в котором лежит общее кол-во строк, выбранных запросом
-    */
-   protected _dataSetMetaProperty: string;
-
-   protected _writable: boolean;
-
-   constructor(options?: IOptions) {
-      options = options || {};
-
-      // Support deprecated option 'idProperty'
-      if (!this._$keyProperty && (options as any).idProperty) {
-          this._$keyProperty = (options as any).idProperty;
-      }
-      if (options.dataSetMetaProperty) {
-         this._dataSetMetaProperty = options.dataSetMetaProperty;
-      }
-   }
-
-   // region IData
-
-   readonly '[Types/_source/IData]': boolean;
-
-   getAdapter(): adapter.IAdapter {
-      if (typeof this._$adapter === 'string') {
-         this._$adapter = create<adapter.IAdapter>(this._$adapter);
-      }
-      return this._$adapter;
-   }
-
-   getModel(): Function | string {
-      return this._$model;
-   }
-
-   setModel(model: Function | string): void {
-      this._$model = model;
-   }
-
-   getListModule(): Function | string {
-      return this._$listModule;
-   }
-
-   setListModule(listModule: Function | string): void {
-      this._$listModule = listModule;
-   }
-
-   getKeyProperty(): string {
-      return this._$keyProperty;
-   }
-
-   setKeyProperty(name: string): void {
-      this._$keyProperty = name;
-   }
-
-   // endregion
-
-   // region Protected methods
-
-   /**
-    * Определяет название свойства с первичным ключом по данным
-    * @param data Сырые данные
-    * @protected
-    */
-   protected _getKeyPropertyByData(data: any): string {
-      return this.getAdapter().getKeyField(data) || '';
-   }
-
-   /**
-    * Создает новый экземпляр модели
-    * @param data Данные модели
-    * @protected
-    */
-   protected _getModelInstance(data: any): Model {
-      return create(this._$model, {
-         writable: this._writable,
-         rawData: data,
-         adapter: this.getAdapter(),
-         keyProperty: this.getKeyProperty()
-      });
-   }
-
-   /**
-    * Создает новый экземпляр DataSet
-    * @param cfg Опции конструктора
-    * @protected
-    */
-   protected _getDataSetInstance(cfg: IDataSetOptions): DataSet {
-      return create(// eslint-disable-line new-cap
-         this._dataSetModule,
-         {
-=======
     readonly '[Types/_source/DataMixin]': boolean;
 
     /**
@@ -337,20 +119,20 @@
      */
     protected _$listModule: Function | string;
 
-    /**
-     * @cfg {String} Название свойства записи, содержащего первичный ключ.
-     * @name Types/_source/DataMixin#keyProperty
-     * @see getKeyProperty
-     * @see Types/_entity/Model#idProperty
-     * @example
-     * Установим свойство 'primaryId' в качестве первичного ключа:
-     * <pre>
-     *     var dataSource = new MemorySource({
-     *         keyProperty: 'primaryId'
-     *     });
-     * </pre>
-     */
-    protected _$keyProperty: string;
+   /**
+    * @cfg {String} Название свойства записи, содержащего первичный ключ.
+    * @name Types/_source/DataMixin#keyProperty
+    * @see getKeyProperty
+    * @see Types/_entity/Model#keyProperty
+    * @example
+    * Установим свойство 'primaryId' в качестве первичного ключа:
+    * <pre>
+    *    var dataSource = new MemorySource({
+    *       keyProperty: 'primaryId'
+    *    });
+    * </pre>
+    */
+   protected _$keyProperty: string;
 
     /**
      * Конструктор модуля, реализующего DataSet
@@ -372,13 +154,14 @@
     constructor(options?: IOptions) {
         options = options || {};
 
-        if (!this._$keyProperty && (options as any).idProperty) {
-             this._$keyProperty = (options as any).idProperty;
-        }
-        if (options.dataSetMetaProperty) {
-            this._dataSetMetaProperty = options.dataSetMetaProperty;
-        }
-    }
+      // Support deprecated option 'idProperty'
+      if (!this._$keyProperty && (options as any).idProperty) {
+          this._$keyProperty = (options as any).idProperty;
+      }
+      if (options.dataSetMetaProperty) {
+         this._dataSetMetaProperty = options.dataSetMetaProperty;
+      }
+   }
 
     // region IData
 
@@ -428,20 +211,19 @@
         return this.getAdapter().getKeyField(data) || '';
     }
 
-    /**
-     * Создает новый экземпляр модели
-     * @param data Данные модели
-     * @protected
-     */
-    protected _getModelInstance(data: any): Model {
-        return create(this._$model, {
->>>>>>> c2074e12
-            writable: this._writable,
-            rawData: data,
-            adapter: this.getAdapter(),
-            idProperty: this.getKeyProperty()
-        });
-    }
+   /**
+    * Создает новый экземпляр модели
+    * @param data Данные модели
+    * @protected
+    */
+   protected _getModelInstance(data: any): Model {
+      return create(this._$model, {
+         writable: this._writable,
+         rawData: data,
+         adapter: this.getAdapter(),
+         keyProperty: this.getKeyProperty()
+      });
+   }
 
     /**
      * Создает новый экземпляр DataSet
