/// <amd-module name="Types/_collection/IFlags" />
/**
<<<<<<< HEAD
 * Flags interface. It's an enumerable collection of keys and values every one of which can be selected or not.
 * @interface Types/_collectionIFlags
=======
 * Интерфейс типа "флаги".
 * Работает на основе словаря, хранящего соотвествие индексов и их значений.
 * @interface Types/_collection/IFlags
>>>>>>> 2d413103
 * @public
 * @author Мальцев А.А.
 */

export type IValue = boolean | null;

export default interface IFlags<T> /** @lends Types/_collection/IFlags.prototype */{
   readonly '[Types/_collection/IFlags]': boolean;

   /**
    * @event onChange Triggers after change the selection
    * @param {Core/EventObject} event Event descriptor
    * @param {String|Array.<Boolean|Null>} name Name of the flag or whole flags selection in case of mass operation
    * @param {Number} [index] Index of the flag
    * @param {Boolean|Null} [value] New value of selection of the flag
    * @example
    * <pre>
    *    requirejs(['Types/collection'], function(collection) {
    *       var colors = new collection.Flags({
    *          dictionary: ['Red', 'Green', 'Blue']
    *       });
    *
    *       colors.subscribe('onChange', function(event, name, index, value) {
    *          console.log(name + '[' + index + ']: ' + value);
    *       });
    *
    *       colors.set('Red', true);//'Red[0]: true'
    *       colors.setByIndex(1, false);//'Green[1]: false'
    *    });
    * </pre>
    */

   /**
    * Returns selection state by the flag name. If such name is not defined it throws an exception.
    * @param {String} name Name of the flag
    * @param {Boolean} [localize=false] Should return the localized flag name
    * @return {Boolean|Null}
    * @example
    * <pre>
    *    requirejs(['Types/collection'], function(collection) {
    *       var colors = new collection.Flags({
    *          dictionary: ['Red', 'Green', 'Blue'],
    *          values: [false, true, false]
    *       });
    *
    *       colors.get('Red');//false
    *       colors.get('Green');//true
    *    });
    * </pre>
    */
   get(name: T): IValue;

   /**
    * Sets selection state by the flag name. If such name is not defined it throws an exception.
    * @param {String} name Name of the flag
    * @param {Boolean|Null} value Selection state
    * @param {Boolean} [localize=false] It's the localized flag name
    * @example
    * <pre>
    *    requirejs(['Types/collection'], function(collection) {
    *       var colors = new collection.Flags({
    *          dictionary: ['Red', 'Green', 'Blue']
    *       });
    *
    *       colors.set('Red', false);
    *       colors.set('Green', true);
    *
    *       colors.get('Red');//false
    *       colors.get('Green');//true
    *    });
    * </pre>
    */
   set(name: T, value: IValue);

   /**
    * Returns selection state by the flag index. If such index is not defined it throws an exception.
    * @param {Number} index Index of the flag
    * @return {Boolean|Null}
    * @example
    * <pre>
    *    requirejs(['Types/collection'], function(collection) {
    *       var colors = new collection.Flags({
    *          dictionary: ['Red', 'Green', 'Blue'],
    *          values: [false, true, false]
    *       });
    *
    *       colors.getByIndex(0);//false
    *       colors.getByIndex(1);//true
    *    });
    * </pre>
    */
   getByIndex(index: number): IValue;

   /**
    * Sets selection state by the flag index. If such index is not defined it throws an exception.
    * @param {Number} index Index of the flag
    * @param {Boolean|Null} value Selection state
    * @example
    * <pre>
    *    requirejs(['Types/collection'], function(collection) {
    *       var colors = new collection.Flags({
    *          dictionary: ['Red', 'Green', 'Blue'],
    *          values: [false, true, false]
    *       });
    *
    *       colors.setByIndex(0, false);
    *       colors.setByIndex(1, true);
    *
    *       colors.get('Red');//false
    *       colors.get('Green');//true
    *    });
    * </pre>
    */
   setByIndex(index: number, value: IValue);

   /**
    * Sets flags selection from array. Indices which not present in that array are going to be set to null.
    * @param {Array.<Boolean|Null>} source Array of flags selection
    * @example
    * <pre>
    *    requirejs(['Types/collection'], function(collection) {
    *       var colors = new collection.Flags({
    *          dictionary: ['Red', 'Green', 'Blue']
    *       });
    *
    *       colors.fromArray([false, true]);
    *
    *       colors.get('Red');//false
    *       colors.get('Green');//true
    *       colors.get('Blue');//null
    *    });
    * </pre>
    */
   fromArray(source: Array<IValue>);

   /**
    * Sets selection state of all the flags to false
    */
   setFalseAll();

   /**
    * Sets selection state of all the flags to true
    */
   setTrueAll();

   /**
    * Sets selection state of all the flags to null
    */
   setNullAll();
}<|MERGE_RESOLUTION|>--- conflicted
+++ resolved
@@ -1,13 +1,7 @@
 /// <amd-module name="Types/_collection/IFlags" />
 /**
-<<<<<<< HEAD
  * Flags interface. It's an enumerable collection of keys and values every one of which can be selected or not.
- * @interface Types/_collectionIFlags
-=======
- * Интерфейс типа "флаги".
- * Работает на основе словаря, хранящего соотвествие индексов и их значений.
  * @interface Types/_collection/IFlags
->>>>>>> 2d413103
  * @public
  * @author Мальцев А.А.
  */
