/// <amd-module name="Types/_collection/Dictionary" />
/**
<<<<<<< HEAD
 * An abstract enity which have the dictionary as collection of keys and values.
 * It's an abstract class and it's can't have instances.
 * @class Types/_collectionDictionary
=======
 * Тип данных словарь.
 * Это абстрактный класс, не предусмотрено создание самостоятельных экземпляров.
 * @class Types/_collection/Dictionary
>>>>>>> 2d413103
 * @implements Types/_collection/IEnumerable
 * @implements Types/_entity/IEquatable
 * @mixes Types/_entity/OptionsMixin
 * @mixes Types/_entity/ObservableMixin
 * @public
 * @author Мальцев А.А.
 */

import IEnumerable from './IEnumerable';
import {EnumeratorCallback} from './IEnumerable';
import IEnumerator from './IEnumerator';
import ArrayEnumerator from './enumerator/Arraywise';
import Objectwise from './enumerator/Objectwise';
import {IEquatable, DestroyableMixin, OptionsToPropertyMixin, ObservableMixin} from '../entity';
import {applyMixins} from '../util';

interface GenericObject<T> {}

declare type DictionaryValues = Array<string> | GenericObject<string>;

export default abstract class Dictionary<T> extends DestroyableMixin implements IEnumerable<T>, IEquatable /** @lends Types/_collection/Dictionary.prototype */{
   /**
<<<<<<< HEAD
    * @cfg {Array.<String>|Object.<String>} Collection of keys and values
    * @name Types/_collectionDictionary#dictionary
=======
    * @cfg {Array.<String>|Object.<String>} Словарь возможных значений
    * @name Types/_collection/Dictionary#dictionary
>>>>>>> 2d413103
    */
   protected _$dictionary: DictionaryValues;

   /**
<<<<<<< HEAD
    * @cfg {Array.<String>|Object.<String>} Localized collection of keys and values
    * @name Types/_collectionDictionary#localeDictionary
=======
    * @cfg {Array.<String>|Object.<String>} Локализованный словарь возможных значений
    * @name Types/_collection/Dictionary#localeDictionary
>>>>>>> 2d413103
    */
   protected _$localeDictionary: DictionaryValues;

   /**
    * Name of the concrete type which used during the serialization. Should be overrided.
    */
   protected _type: string;

   constructor(options?: Object) {
      super();
      OptionsToPropertyMixin.call(this, options);
      ObservableMixin.call(this, options);
      this._$dictionary = this._$dictionary || [];
   }

   destroy() {
      ObservableMixin.prototype.destroy.call(this);
      super.destroy();
   }

   /**
    * Returns collection of keys and values
    * @param {Boolean} [localize=false] Should return localized version
    * @return {Array.<String>|Object.<String>}
    * @protected
    */
   getDictionary(localize?: boolean): DictionaryValues {
      let dictionary = localize && this._$localeDictionary ? this._$localeDictionary : this._$dictionary;
      return dictionary
         ? (Array.isArray(dictionary) ? dictionary.slice() : Object.assign({}, dictionary))
         : dictionary;
   }

   //region IEnumerable

   readonly '[Types/_collection/IEnumerable]';

   each(callback: EnumeratorCallback<T>, context?: Object, localize?: boolean) {
      context = context || this;
      let enumerator = this.getEnumerator(localize);
      while (enumerator.moveNext()) {
         callback.call(
            context,
            enumerator.getCurrent(),
            enumerator.getCurrentIndex()
         );
      }
   }

   getEnumerator(localize?: boolean): IEnumerator<T> {
      let dictionary = localize && this._$localeDictionary ? this._$localeDictionary : this._$dictionary;
      let enumerator = dictionary instanceof Array ? new ArrayEnumerator(dictionary) : new Objectwise(dictionary);

      enumerator.setFilter((item: any, index: any): boolean => {
         return index !== 'null';
      });
      return enumerator;
   }

   //endregion

   //region IEquatable

   readonly '[Types/_entity/IEquatable]';

   isEqual(to: Object): boolean {
      if (!(to instanceof Dictionary)) {
         return false;
      }

      let enumerator = this.getEnumerator();
      let toEnumerator = to.getEnumerator();
      let item;
      let hasItem;
      let toItem;
      let hasToItem;

      do {
         hasItem = enumerator.moveNext();
         hasToItem = toEnumerator.moveNext();
         item = hasItem ? enumerator.getCurrent() : undefined;
         toItem = hasToItem ? toEnumerator.getCurrent() : undefined;
         if (item !== toItem) {
            return false;
         }
         if (enumerator.getCurrentIndex() !== toEnumerator.getCurrentIndex()) {
            return false;
         }
      } while (hasItem || hasToItem);

      return true;
   }

   //endregion

   //region Protected methods

   /**
    * Returns key of the value in dictionary
    * @param {String} name Value for lookup
    * @param {Boolean} [localize=false] Is the localized value
    * @return {Number|String|undefined}
    * @protected
    */
   protected _getIndex(name: T, localize?: boolean): number | string {
      let enumerator = this.getEnumerator(localize);
      while (enumerator.moveNext()) {
         if (enumerator.getCurrent() === name) {
            return enumerator.getCurrentIndex();
         }
      }
      return undefined;
   }

   /**
    * Returns value of the key in dictionary
    * @param {Number|String} index Key for lookup
    * @param {Boolean} [localize=false] Should return the localized value
    * @return {String}
    * @protected
    */
   protected _getValue(index: number | string, localize?: boolean): any {
      return localize && this._$localeDictionary ? this._$localeDictionary[index] : this._$dictionary[index];
   }

   /**
    * Extracts dictionary from the field format.
    * @param {Types/_entity/format/Field|Types/_entity/format/UniversalField|String} format Field format
    * @return {Array}
    * @protected
    */
   protected _getDictionaryByFormat(format): Array<any> {
      if (!format) {
         return [];
      }
      return (
         format.getDictionary ? format.getDictionary() : format.meta && format.meta.dictionary
      ) || [];
   }

   /**
    * Extracts dictionary from the field format.
    * @param {Types/_entity/format/Field|Types/_entity/format/UniversalField|String} format Field format
    * @return {Array|undefined}
    * @protected
    */
   protected _getLocaleDictionaryByFormat(format): Array<any> {
      if (!format) {
         return;
      }
      return (
         format.getLocaleDictionary ? format.getLocaleDictionary() : format.meta && format.meta.localeDictionary
      ) || undefined;
   }

   //endregion
}

applyMixins(Dictionary, OptionsToPropertyMixin, ObservableMixin);

Dictionary.prototype['[Types/_collection/Dictionary]'] = true;
// @ts-ignore
Dictionary.prototype['[Types/_collection/IEnumerable]'] = true;
// @ts-ignore
Dictionary.prototype['[Types/_entity/IEquatable]'] = true;
// @ts-ignore
Dictionary.prototype._$dictionary = undefined;
// @ts-ignore
Dictionary.prototype._$localeDictionary = undefined;
// @ts-ignore
Dictionary.prototype._type = undefined;

//FIXME: backward compatibility for check via Core/core-instance::instanceOfMixin()
Dictionary.prototype['[WS.Data/Collection/IEnumerable]'] = true;<|MERGE_RESOLUTION|>--- conflicted
+++ resolved
@@ -1,14 +1,8 @@
 /// <amd-module name="Types/_collection/Dictionary" />
 /**
-<<<<<<< HEAD
  * An abstract enity which have the dictionary as collection of keys and values.
  * It's an abstract class and it's can't have instances.
  * @class Types/_collectionDictionary
-=======
- * Тип данных словарь.
- * Это абстрактный класс, не предусмотрено создание самостоятельных экземпляров.
- * @class Types/_collection/Dictionary
->>>>>>> 2d413103
  * @implements Types/_collection/IEnumerable
  * @implements Types/_entity/IEquatable
  * @mixes Types/_entity/OptionsMixin
@@ -31,24 +25,14 @@
 
 export default abstract class Dictionary<T> extends DestroyableMixin implements IEnumerable<T>, IEquatable /** @lends Types/_collection/Dictionary.prototype */{
    /**
-<<<<<<< HEAD
     * @cfg {Array.<String>|Object.<String>} Collection of keys and values
     * @name Types/_collectionDictionary#dictionary
-=======
-    * @cfg {Array.<String>|Object.<String>} Словарь возможных значений
-    * @name Types/_collection/Dictionary#dictionary
->>>>>>> 2d413103
     */
    protected _$dictionary: DictionaryValues;
 
    /**
-<<<<<<< HEAD
     * @cfg {Array.<String>|Object.<String>} Localized collection of keys and values
-    * @name Types/_collectionDictionary#localeDictionary
-=======
-    * @cfg {Array.<String>|Object.<String>} Локализованный словарь возможных значений
     * @name Types/_collection/Dictionary#localeDictionary
->>>>>>> 2d413103
     */
    protected _$localeDictionary: DictionaryValues;
 
