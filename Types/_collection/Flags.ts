import IFlags, {IValue} from './IFlags';
import Dictionary from './Dictionary';
import {
<<<<<<< HEAD
   IProducible,
   ManyToManyMixin,
   SerializableMixin,
   CloneableMixin,
   format
=======
    ICloneable,
    IProducible,
    ManyToManyMixin,
    SerializableMixin,
    CloneableMixin,
    format
>>>>>>> c2074e12
} from '../entity';
import {register} from '../di';
import {mixin} from '../util';

interface IProduceOptions {
    format?: format.Field | format.UniversalField;
}

function prepareValue(value: any): IValue {
    return value === null || value === undefined ? null : !!value;
}

/**
 * Flags type. It's an enumerable collection of keys and values and every one of them can be selected or not.
 * @class Types/_collection/Flags
 * @extends Types/_collection/Dictionary
 * @implements Types/_collection/IFlags
 * @implements Types/_entity/IProducible
 * @mixes Types/_entity/ManyToManyMixin
 * @mixes Types/_entity/SerializableMixin
 * @mixes Types/_entity/CloneableMixin
 * @public
 * @author Мальцев А.А.
 */
export default class Flags<T> extends mixin<
    Dictionary<any>,
    ManyToManyMixin,
    SerializableMixin,
    CloneableMixin
>(
<<<<<<< HEAD
   Dictionary,
   ManyToManyMixin,
   SerializableMixin,
   CloneableMixin
) implements IFlags<T>, IProducible {
   /**
    * @cfg {Array.<Boolean|Null>} Selection state of the flags by their indices
    * @name Types/_collection/Flags#values
    */
   protected _$values: IValue[];

   constructor(options?: object) {
      super(options);
      SerializableMixin.call(this);
      this._publish('onChange');
      this._$values = this._$values || [];
   }

   destroy(): void {
      ManyToManyMixin.prototype.destroy.call(this);
      super.destroy();
   }

   // region IFlags

   readonly '[Types/_collection/IFlags]': boolean;

   get(name: T, localize?: boolean): IValue {
      const ordinalIndex = this._getOrdinalIndex(name, localize);
      if (ordinalIndex !== undefined) {
         return prepareValue(this._$values[ordinalIndex]);
      }
      return undefined;
   }

   set(name: T, value: IValue, localize?: boolean): void {
      const ordinalIndex = this._getOrdinalIndex(name, localize);
      if (ordinalIndex === undefined) {
         throw new ReferenceError(`${this._moduleName}::set(): the value "${name}" doesn't found in dictionary`);
      }

      value = prepareValue(value);
      if (this._$values[ordinalIndex] === value) {
         return;
      }
      this._$values[ordinalIndex] = value;

      const index = this._getIndex(name, localize);
      this._notifyChange(name, index, value);
   }

   getByIndex(index: number): IValue {
      const name = this._getValue(index);
      const ordinalIndex = this._getOrdinalIndex(name);

      return this._$values[ordinalIndex];
   }

   setByIndex(index: number, value: IValue): void {
      const name = this._getValue(index);
      if (name === undefined) {
         throw new ReferenceError(
            `${this._moduleName}::setByIndex(): the index ${index} doesn't found in dictionary`
         );
      }

      const ordinalIndex = this._getOrdinalIndex(name);
      value = prepareValue(value);
      if (this._$values[ordinalIndex] === value) {
         return;
      }
      this._$values[ordinalIndex] = value;

      this._notifyChange(name, index, value);
   }

   fromArray(source: IValue[]): void {
      const values = this._$values;
      const enumerator = this.getEnumerator();
      let ordinalIndex = 0;
      const selection = [];
      while (enumerator.moveNext()) {
         const value = source[ordinalIndex] === undefined ? null : source[ordinalIndex];
         values[ordinalIndex] = value;
         const dictionaryIndex = enumerator.getCurrentIndex();
         selection[dictionaryIndex] = value;
         ordinalIndex++;
      }
      this._notifyChanges(selection);
   }

   setFalseAll(): void {
      this._setAll(false);
   }

   setTrueAll(): void {
      this._setAll(true);
   }

   setNullAll(): void {
      this._setAll(null);
   }

   // endregion

   // region IEquatable

   isEqual(to: any): boolean {
      if (!(to instanceof Flags)) {
         return false;
      }

      if (!Dictionary.prototype.isEqual.call(this, to)) {
         return false;
      }

      const enumerator = this.getEnumerator();
      let key;
      while (enumerator.moveNext()) {
         key = enumerator.getCurrent();
         if (this.get(key) !== to.get(key)) {
            return false;
         }
      }

      return true;
   }

   // endregion

   // region IProducible

   readonly '[Types/_entity/IProducible]': boolean;

   static produceInstance<T>(data?: any, options?: IProduceOptions): Flags<T> {
      return new this({
         dictionary: this.prototype._getDictionaryByFormat(options && options.format),
         localeDictionary: this.prototype._getLocaleDictionaryByFormat(options && options.format),
         values: data
      });
   }

   // endregion

   // region ObservableMixin

   protected _publish: (...events: string[]) => void;
   protected _notify: (event: string, ...args: any[]) => void;

   // endregion

   // region ManyToManyMixin

   protected _childChanged: (data: any) => void;
=======
    Dictionary,
    ManyToManyMixin,
    SerializableMixin,
    CloneableMixin
) implements IFlags<T>, ICloneable, IProducible {
    /**
     * @cfg {Array.<Boolean|Null>} Selection state of the flags by their indices
     * @name Types/_collection/Flags#values
     */
    protected _$values: IValue[];

    constructor(options?: object) {
        super(options);
        SerializableMixin.call(this);
        this._publish('onChange');
        this._$values = this._$values || [];
    }

    destroy(): void {
        ManyToManyMixin.prototype.destroy.call(this);
        super.destroy();
    }

    // region IFlags

    readonly '[Types/_collection/IFlags]': boolean;

    get(name: T, localize?: boolean): IValue {
        const ordinalIndex = this._getOrdinalIndex(name, localize);
        if (ordinalIndex !== undefined) {
            return prepareValue(this._$values[ordinalIndex]);
        }
        return undefined;
    }

    set(name: T, value: IValue, localize?: boolean): void {
        const ordinalIndex = this._getOrdinalIndex(name, localize);
        if (ordinalIndex === undefined) {
            throw new ReferenceError(`${this._moduleName}::set(): the value "${name}" doesn't found in dictionary`);
        }

        value = prepareValue(value);
        if (this._$values[ordinalIndex] === value) {
            return;
        }
        this._$values[ordinalIndex] = value;

        const index = this._getIndex(name, localize);
        this._notifyChange(name, index, value);
    }

    getByIndex(index: number): IValue {
        const name = this._getValue(index);
        const ordinalIndex = this._getOrdinalIndex(name);

        return this._$values[ordinalIndex];
    }

    setByIndex(index: number, value: IValue): void {
        const name = this._getValue(index);
        if (name === undefined) {
            throw new ReferenceError(
                `${this._moduleName}::setByIndex(): the index ${index} doesn't found in dictionary`
            );
        }

        const ordinalIndex = this._getOrdinalIndex(name);
        value = prepareValue(value);
        if (this._$values[ordinalIndex] === value) {
            return;
        }
        this._$values[ordinalIndex] = value;

        this._notifyChange(name, index, value);
    }

    fromArray(source: IValue[]): void {
        const values = this._$values;
        const enumerator = this.getEnumerator();
        let ordinalIndex = 0;
        const selection = [];
        while (enumerator.moveNext()) {
            const value = source[ordinalIndex] === undefined ? null : source[ordinalIndex];
            values[ordinalIndex] = value;
            const dictionaryIndex = enumerator.getCurrentIndex();
            selection[dictionaryIndex] = value;
            ordinalIndex++;
        }
        this._notifyChanges(selection);
    }
>>>>>>> c2074e12

    setFalseAll(): void {
        this._setAll(false);
    }

    setTrueAll(): void {
        this._setAll(true);
    }

    setNullAll(): void {
        this._setAll(null);
    }

    // endregion

    // region IEquatable

    isEqual(to: any): boolean {
        if (!(to instanceof Flags)) {
            return false;
        }

        if (!Dictionary.prototype.isEqual.call(this, to)) {
            return false;
        }

        const enumerator = this.getEnumerator();
        let key;
        while (enumerator.moveNext()) {
            key = enumerator.getCurrent();
            if (this.get(key) !== to.get(key)) {
                return false;
            }
        }

        return true;
    }

    // endregion

    // region IProducible

    readonly '[Types/_entity/IProducible]': boolean;

    static produceInstance<T>(data?: any, options?: IProduceOptions): Flags<T> {
        return new this({
            dictionary: this.prototype._getDictionaryByFormat(options && options.format),
            localeDictionary: this.prototype._getLocaleDictionaryByFormat(options && options.format),
            values: data
        });
    }

    // endregion

    // region ObservableMixin

    protected _publish: (...events: string[]) => void;
    protected _notify: (event: string, ...args: any[]) => void;

    // endregion

    // region ManyToManyMixin

    protected _childChanged: (data: any) => void;

    // endregion

    // region Public methods

    toString(): string {
        return '[' + this._$values.map((value) => {
            return value === null ? 'null' : value;
        }).join(',') + ']';
    }

    // endregion

    // region Protected methods

    /**
     * Returns an ordinal index of the flag.
     * @param name Name of the flag
     * @param [localize=false] Is the localized flag name
     * @protected
     */
    protected _getOrdinalIndex(name: T, localize?: boolean): number {
        const enumerator = this.getEnumerator(localize);
        let index = 0;
        while (enumerator.moveNext()) {
            if (enumerator.getCurrent() === name) {
                return index;
            }
            index++;
        }
        return undefined;
    }

    protected _setAll(value: IValue): void {
        const dictionary = this._$dictionary;
        const values = this._$values;
        const enumerator = this.getEnumerator();
        let ordinalIndex = 0;
        while (enumerator.moveNext()) {
            if (values[ordinalIndex] !== value) {
                values[ordinalIndex] = value;
                const dictionaryIndex = enumerator.getCurrentIndex();
                this._notifyChange(dictionary[dictionaryIndex], dictionaryIndex, value);
            }
            ordinalIndex++;
        }
    }

    /**
     * Triggers a change event
     * @param name Name of the flag
     * @param index Index of the flag
     * @param value New value of selection of the flag
     * @protected
     */
    protected _notifyChange(name: T, index: number | string, value: IValue): void {
        const data = {};
        data[String(name)] = value;
        this._childChanged(data);
        this._notify('onChange', name, index, value);
    }

    /**
     * Triggers a mass change event
     * @param values Selection
     * @protected
     */
    protected _notifyChanges(values: IValue[]): void {
        this._childChanged(values);
        this._notify('onChange', values);
    }

    // endregion
}

Object.assign(Flags.prototype, {
<<<<<<< HEAD
   '[Types/_collection/Flags]': true,
   '[Types/_collection/IFlags]': true,
   '[Types/_entity/IProducible]': true,
   _moduleName: 'Types/collection:Flags',
   _$values: undefined,
   _type: 'flags'
=======
    '[Types/_collection/Flags]': true,
    '[Types/_collection/IFlags]': true,
    '[Types/_entity/ICloneable]': true,
    '[Types/_entity/IProducible]': true,
    _moduleName: 'Types/collection:Flags',
    _$values: undefined,
    _type: 'flags'
>>>>>>> c2074e12
});

register('Types/collection:Flags', Flags, {instantiate: false});<|MERGE_RESOLUTION|>--- conflicted
+++ resolved
@@ -1,20 +1,11 @@
 import IFlags, {IValue} from './IFlags';
 import Dictionary from './Dictionary';
 import {
-<<<<<<< HEAD
    IProducible,
    ManyToManyMixin,
    SerializableMixin,
    CloneableMixin,
    format
-=======
-    ICloneable,
-    IProducible,
-    ManyToManyMixin,
-    SerializableMixin,
-    CloneableMixin,
-    format
->>>>>>> c2074e12
 } from '../entity';
 import {register} from '../di';
 import {mixin} from '../util';
@@ -45,7 +36,6 @@
     SerializableMixin,
     CloneableMixin
 >(
-<<<<<<< HEAD
    Dictionary,
    ManyToManyMixin,
    SerializableMixin,
@@ -57,161 +47,6 @@
     */
    protected _$values: IValue[];
 
-   constructor(options?: object) {
-      super(options);
-      SerializableMixin.call(this);
-      this._publish('onChange');
-      this._$values = this._$values || [];
-   }
-
-   destroy(): void {
-      ManyToManyMixin.prototype.destroy.call(this);
-      super.destroy();
-   }
-
-   // region IFlags
-
-   readonly '[Types/_collection/IFlags]': boolean;
-
-   get(name: T, localize?: boolean): IValue {
-      const ordinalIndex = this._getOrdinalIndex(name, localize);
-      if (ordinalIndex !== undefined) {
-         return prepareValue(this._$values[ordinalIndex]);
-      }
-      return undefined;
-   }
-
-   set(name: T, value: IValue, localize?: boolean): void {
-      const ordinalIndex = this._getOrdinalIndex(name, localize);
-      if (ordinalIndex === undefined) {
-         throw new ReferenceError(`${this._moduleName}::set(): the value "${name}" doesn't found in dictionary`);
-      }
-
-      value = prepareValue(value);
-      if (this._$values[ordinalIndex] === value) {
-         return;
-      }
-      this._$values[ordinalIndex] = value;
-
-      const index = this._getIndex(name, localize);
-      this._notifyChange(name, index, value);
-   }
-
-   getByIndex(index: number): IValue {
-      const name = this._getValue(index);
-      const ordinalIndex = this._getOrdinalIndex(name);
-
-      return this._$values[ordinalIndex];
-   }
-
-   setByIndex(index: number, value: IValue): void {
-      const name = this._getValue(index);
-      if (name === undefined) {
-         throw new ReferenceError(
-            `${this._moduleName}::setByIndex(): the index ${index} doesn't found in dictionary`
-         );
-      }
-
-      const ordinalIndex = this._getOrdinalIndex(name);
-      value = prepareValue(value);
-      if (this._$values[ordinalIndex] === value) {
-         return;
-      }
-      this._$values[ordinalIndex] = value;
-
-      this._notifyChange(name, index, value);
-   }
-
-   fromArray(source: IValue[]): void {
-      const values = this._$values;
-      const enumerator = this.getEnumerator();
-      let ordinalIndex = 0;
-      const selection = [];
-      while (enumerator.moveNext()) {
-         const value = source[ordinalIndex] === undefined ? null : source[ordinalIndex];
-         values[ordinalIndex] = value;
-         const dictionaryIndex = enumerator.getCurrentIndex();
-         selection[dictionaryIndex] = value;
-         ordinalIndex++;
-      }
-      this._notifyChanges(selection);
-   }
-
-   setFalseAll(): void {
-      this._setAll(false);
-   }
-
-   setTrueAll(): void {
-      this._setAll(true);
-   }
-
-   setNullAll(): void {
-      this._setAll(null);
-   }
-
-   // endregion
-
-   // region IEquatable
-
-   isEqual(to: any): boolean {
-      if (!(to instanceof Flags)) {
-         return false;
-      }
-
-      if (!Dictionary.prototype.isEqual.call(this, to)) {
-         return false;
-      }
-
-      const enumerator = this.getEnumerator();
-      let key;
-      while (enumerator.moveNext()) {
-         key = enumerator.getCurrent();
-         if (this.get(key) !== to.get(key)) {
-            return false;
-         }
-      }
-
-      return true;
-   }
-
-   // endregion
-
-   // region IProducible
-
-   readonly '[Types/_entity/IProducible]': boolean;
-
-   static produceInstance<T>(data?: any, options?: IProduceOptions): Flags<T> {
-      return new this({
-         dictionary: this.prototype._getDictionaryByFormat(options && options.format),
-         localeDictionary: this.prototype._getLocaleDictionaryByFormat(options && options.format),
-         values: data
-      });
-   }
-
-   // endregion
-
-   // region ObservableMixin
-
-   protected _publish: (...events: string[]) => void;
-   protected _notify: (event: string, ...args: any[]) => void;
-
-   // endregion
-
-   // region ManyToManyMixin
-
-   protected _childChanged: (data: any) => void;
-=======
-    Dictionary,
-    ManyToManyMixin,
-    SerializableMixin,
-    CloneableMixin
-) implements IFlags<T>, ICloneable, IProducible {
-    /**
-     * @cfg {Array.<Boolean|Null>} Selection state of the flags by their indices
-     * @name Types/_collection/Flags#values
-     */
-    protected _$values: IValue[];
-
     constructor(options?: object) {
         super(options);
         SerializableMixin.call(this);
@@ -291,7 +126,6 @@
         }
         this._notifyChanges(selection);
     }
->>>>>>> c2074e12
 
     setFalseAll(): void {
         this._setAll(false);
@@ -432,22 +266,12 @@
 }
 
 Object.assign(Flags.prototype, {
-<<<<<<< HEAD
    '[Types/_collection/Flags]': true,
    '[Types/_collection/IFlags]': true,
    '[Types/_entity/IProducible]': true,
    _moduleName: 'Types/collection:Flags',
    _$values: undefined,
    _type: 'flags'
-=======
-    '[Types/_collection/Flags]': true,
-    '[Types/_collection/IFlags]': true,
-    '[Types/_entity/ICloneable]': true,
-    '[Types/_entity/IProducible]': true,
-    _moduleName: 'Types/collection:Flags',
-    _$values: undefined,
-    _type: 'flags'
->>>>>>> c2074e12
 });
 
 register('Types/collection:Flags', Flags, {instantiate: false});