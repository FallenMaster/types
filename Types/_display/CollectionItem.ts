import {
<<<<<<< HEAD
    DestroyableMixin,
    OptionsToPropertyMixin,
    InstantiableMixin,
    SerializableMixin,
    IInstantiable
=======
   DestroyableMixin,
   OptionsToPropertyMixin,
   InstantiableMixin,
   SerializableMixin
>>>>>>> 3f309c4e
} from '../entity';
import Collection, {ISourceCollection} from './Collection';
import {ISerializableState as IDefaultSerializableState} from '../entity';
import {IList} from '../collection';
import {register} from '../di';
import {mixin} from '../util';

export interface IOptions<T> {
    contents?: T;
    selected?: boolean;
    owner?: Collection<T>;
}

export interface ISerializableState<T> extends IDefaultSerializableState {
    $options: IOptions<T>;
    ci: number;
    iid: string;
}

/**
 * Элемент коллекции
 * @class Types/_display/CollectionItem
 * @mixes Types/_entity/DestroyableMixin
 * @mixes Types/_entity/OptionsMixin
 * @mixes Types/_entity/InstantiableMixin
 * @mixes Types/_entity/SerializableMixin
 * @public
 * @author Мальцев А.А.
 */
export default class CollectionItem<T> extends mixin<
    DestroyableMixin,
    OptionsToPropertyMixin,
    InstantiableMixin,
    SerializableMixin
>(
<<<<<<< HEAD
    DestroyableMixin,
    OptionsToPropertyMixin,
    InstantiableMixin,
    SerializableMixin
) implements IInstantiable {

    // region IInstantiable

    readonly '[Types/_entity/IInstantiable]': boolean;

    getInstanceId: () => string;

    /**
     * Коллекция, которой принадлежит элемент
     */
    protected _$owner: Collection<T>;

    /**
     * Содержимое элемента коллекции
     */
    protected _$contents: T;

    /**
     * Элемент выбран
     */
    protected _$selected: boolean;

    protected _instancePrefix: string;

    /**
     * Индекс содержимого элемента в коллекции (используется для сериализации)
     */
    protected _contentsIndex: number;

    constructor(options?: IOptions<T>) {
        super();
        OptionsToPropertyMixin.call(this, options);
        SerializableMixin.call(this);
    }

    // endregion

    // region Public

    /**
     * Возвращает коллекцию, которой принадлежит элемент
     */
    getOwner(): Collection<T> {
        return this._$owner;
    }

    /**
     * Устанавливает коллекцию, которой принадлежит элемент
     * @param owner Коллекция, которой принадлежит элемент
     */
    setOwner(owner: Collection<T>): void {
        this._$owner = owner;
    }

    /**
     * Возвращает содержимое элемента коллекции
     */
    getContents(): T {
        if (this._contentsIndex !== undefined) {
            // Ленивое восстановление _$contents по _contentsIndex после десериализации
            const collection = this.getOwner().getCollection();
            if (collection['[Types/_collection/IList]']) {
                this._$contents = (collection as any as IList<T>).at(this._contentsIndex);
                this._contentsIndex = undefined;
            }
        }
        return this._$contents;
    }

    /**
     * Устанавливает содержимое элемента коллекции
     * @param contents Новое содержимое
     * @param [silent=false] Не уведомлять владельца об изменении содержимого
     */
    setContents(contents: T, silent?: boolean): void {
        if (this._$contents === contents) {
            return;
        }
        this._$contents = contents;
        if (!silent) {
            this._notifyItemChangeToOwner('contents');
        }
    }

    /**
     * Возвращает псевдоуникальный идентификатор элемента коллекции, основанный на значении опции {@link contents}.
     */
    getUid(): string {
        if (!this._$owner) {
            return;
        }
        return this._$owner.getItemUid(this);
    }

    /**
     * Возвращает признак, что элемент выбран
     */
    isSelected(): boolean {
        return this._$selected;
    }

    /**
     * Устанавливает признак, что элемент выбран
     * @param selected Элемент выбран
     * @param [silent=false] Не уведомлять владельца об изменении признака выбранности
     */
    setSelected(selected: boolean, silent?: boolean): void {
        if (this._$selected === selected) {
            return;
        }
        this._$selected = selected;
        if (!silent) {
            this._notifyItemChangeToOwner('selected');
        }
    }

    // endregion

    // region SerializableMixin

    _getSerializableState(state: IDefaultSerializableState): ISerializableState<T> {
        const resultState = SerializableMixin.prototype._getSerializableState.call(this, state) as ISerializableState<T>;

        if (resultState.$options.owner) {
            // save element index if collections implements Types/_collection/IList
            const collection = resultState.$options.owner.getCollection();
            const index = collection['[Types/_collection/IList]']
                ? (collection as any as IList<T>).getIndex(resultState.$options.contents)
                : -1;
            if (index > -1) {
                resultState.ci = index;
                delete resultState.$options.contents;
            }
        }

        // By performance reason. It will be restored at Collection::_setSerializableState
        // delete resultState.$options.owner;

        resultState.iid = this.getInstanceId();

        return resultState;
    }

    _setSerializableState(state: ISerializableState<T>): Function {
        const fromSerializableMixin = SerializableMixin.prototype._setSerializableState(state);
        return function(): void {
            fromSerializableMixin.call(this);
            if (state.hasOwnProperty('ci')) {
                this._contentsIndex = state.ci;
            }
            this._instanceId = state.iid;
        };
    }

    // endregion

    // region Protected

    /**
     * Возвращает коллекцию проекции
     * @protected
     */
    protected _getSourceCollection(): ISourceCollection<T> {
        return this.getOwner().getCollection();
    }

    /**
     * Генерирует событие у владельца об изменении свойства элемента
     * @param property Измененное свойство
     * @protected
     */
    protected _notifyItemChangeToOwner(property: string): void {
        if (this._$owner) {
            this._$owner.notifyItemChange(
                this,
                // @ts-ignore fix argument type
                property
            );
        }
    }

    // endregion
=======
   DestroyableMixin,
   OptionsToPropertyMixin,
   InstantiableMixin,
   SerializableMixin
) {
   /**
    * Коллекция, которой принадлежит элемент
    */
   protected _$owner: Collection<T>;

   /**
    * Содержимое элемента коллекции
    */
   protected _$contents: T;

   /**
    * Элемент выбран
    */
   protected _$selected: boolean;

   protected _instancePrefix: string;

   /**
    * Индекс содержимого элемента в коллекции (используется для сериализации)
    */
   protected _contentsIndex: number;

   constructor(options: IOptions<T>) {
      super();
      OptionsToPropertyMixin.call(this, options);
      SerializableMixin.call(this);
   }

   // region Public

   /**
    * Возвращает коллекцию, которой принадлежит элемент
    */
   getOwner(): Collection<T> {
      return this._$owner;
   }

   /**
    * Устанавливает коллекцию, которой принадлежит элемент
    * @param owner Коллекция, которой принадлежит элемент
    */
   setOwner(owner: Collection<T>): void {
      this._$owner = owner;
   }

   /**
    * Возвращает содержимое элемента коллекции
    */
   getContents(): T {
      if (this._contentsIndex !== undefined) {
         // Ленивое восстановление _$contents по _contentsIndex после десериализации
         const collection = this.getOwner().getCollection();
         if (collection['[Types/_collection/IList]']) {
            this._$contents = (collection as any as IList<T>).at(this._contentsIndex);
            this._contentsIndex = undefined;
         }
      }
      return this._$contents;
   }

   /**
    * Устанавливает содержимое элемента коллекции
    * @param contents Новое содержимое
    * @param [silent=false] Не уведомлять владельца об изменении содержимого
    */
   setContents(contents: T, silent?: boolean): void {
      if (this._$contents === contents) {
         return;
      }
      this._$contents = contents;
      if (!silent) {
         this._notifyItemChangeToOwner('contents');
      }
   }

   /**
    * Возвращает псевдоуникальный идентификатор элемента коллекции, основанный на значении опции {@link contents}.
    */
   getUid(): string {
      if (!this._$owner) {
         return;
      }
      return this._$owner.getItemUid(this);
   }

   /**
    * Возвращает признак, что элемент выбран
    */
   isSelected(): boolean {
      return this._$selected;
   }

   /**
    * Устанавливает признак, что элемент выбран
    * @param selected Элемент выбран
    * @param [silent=false] Не уведомлять владельца об изменении признака выбранности
    */
   setSelected(selected: boolean, silent?: boolean): void {
      if (this._$selected === selected) {
         return;
      }
      this._$selected = selected;
      if (!silent) {
         this._notifyItemChangeToOwner('selected');
      }
   }

   // endregion

   // region SerializableMixin

   _getSerializableState(state: IDefaultSerializableState): ISerializableState<T> {
      const resultState = SerializableMixin.prototype._getSerializableState.call(this, state) as ISerializableState<T>;

      if (resultState.$options.owner) {
         // save element index if collections implements Types/_collection/IList
         const collection = resultState.$options.owner.getCollection();
         const index = collection['[Types/_collection/IList]']
            ? (collection as any as IList<T>).getIndex(resultState.$options.contents)
            : -1;
         if (index > -1) {
            resultState.ci = index;
            delete resultState.$options.contents;
         }
      }

      // By performance reason. It will be restored at Collection::_setSerializableState
      // delete resultState.$options.owner;

      resultState.iid = this.getInstanceId();

      return resultState;
   }

   _setSerializableState(state: ISerializableState<T>): Function {
      const fromSerializableMixin = SerializableMixin.prototype._setSerializableState(state);
      return function(): void {
         fromSerializableMixin.call(this);
         if (state.hasOwnProperty('ci')) {
            this._contentsIndex = state.ci;
         }
         this._instanceId = state.iid;
      };
   }

   // endregion

   // region Protected

   /**
    * Возвращает коллекцию проекции
    * @protected
    */
   protected _getSourceCollection(): ISourceCollection<T> {
      return this.getOwner().getCollection();
   }

   /**
    * Генерирует событие у владельца об изменении свойства элемента
    * @param property Измененное свойство
    * @protected
    */
   protected _notifyItemChangeToOwner(property: string): void {
      if (this._$owner) {
         this._$owner.notifyItemChange(
            this,
            // @ts-ignore fix argument type
            property
         );
      }
   }

   // endregion
>>>>>>> 3f309c4e
}

Object.assign(CollectionItem.prototype, {
    '[Types/_display/CollectionItem]': true,
    _moduleName: 'Types/display:CollectionItem',
    _$owner: null,
    _$contents: null,
    _$selected: false,
    _instancePrefix: 'collection-item-',
    _contentsIndex: undefined
});

register('Types/display:CollectionItem', CollectionItem);<|MERGE_RESOLUTION|>--- conflicted
+++ resolved
@@ -1,16 +1,9 @@
 import {
-<<<<<<< HEAD
     DestroyableMixin,
     OptionsToPropertyMixin,
     InstantiableMixin,
     SerializableMixin,
     IInstantiable
-=======
-   DestroyableMixin,
-   OptionsToPropertyMixin,
-   InstantiableMixin,
-   SerializableMixin
->>>>>>> 3f309c4e
 } from '../entity';
 import Collection, {ISourceCollection} from './Collection';
 import {ISerializableState as IDefaultSerializableState} from '../entity';
@@ -46,7 +39,6 @@
     InstantiableMixin,
     SerializableMixin
 >(
-<<<<<<< HEAD
     DestroyableMixin,
     OptionsToPropertyMixin,
     InstantiableMixin,
@@ -234,186 +226,6 @@
     }
 
     // endregion
-=======
-   DestroyableMixin,
-   OptionsToPropertyMixin,
-   InstantiableMixin,
-   SerializableMixin
-) {
-   /**
-    * Коллекция, которой принадлежит элемент
-    */
-   protected _$owner: Collection<T>;
-
-   /**
-    * Содержимое элемента коллекции
-    */
-   protected _$contents: T;
-
-   /**
-    * Элемент выбран
-    */
-   protected _$selected: boolean;
-
-   protected _instancePrefix: string;
-
-   /**
-    * Индекс содержимого элемента в коллекции (используется для сериализации)
-    */
-   protected _contentsIndex: number;
-
-   constructor(options: IOptions<T>) {
-      super();
-      OptionsToPropertyMixin.call(this, options);
-      SerializableMixin.call(this);
-   }
-
-   // region Public
-
-   /**
-    * Возвращает коллекцию, которой принадлежит элемент
-    */
-   getOwner(): Collection<T> {
-      return this._$owner;
-   }
-
-   /**
-    * Устанавливает коллекцию, которой принадлежит элемент
-    * @param owner Коллекция, которой принадлежит элемент
-    */
-   setOwner(owner: Collection<T>): void {
-      this._$owner = owner;
-   }
-
-   /**
-    * Возвращает содержимое элемента коллекции
-    */
-   getContents(): T {
-      if (this._contentsIndex !== undefined) {
-         // Ленивое восстановление _$contents по _contentsIndex после десериализации
-         const collection = this.getOwner().getCollection();
-         if (collection['[Types/_collection/IList]']) {
-            this._$contents = (collection as any as IList<T>).at(this._contentsIndex);
-            this._contentsIndex = undefined;
-         }
-      }
-      return this._$contents;
-   }
-
-   /**
-    * Устанавливает содержимое элемента коллекции
-    * @param contents Новое содержимое
-    * @param [silent=false] Не уведомлять владельца об изменении содержимого
-    */
-   setContents(contents: T, silent?: boolean): void {
-      if (this._$contents === contents) {
-         return;
-      }
-      this._$contents = contents;
-      if (!silent) {
-         this._notifyItemChangeToOwner('contents');
-      }
-   }
-
-   /**
-    * Возвращает псевдоуникальный идентификатор элемента коллекции, основанный на значении опции {@link contents}.
-    */
-   getUid(): string {
-      if (!this._$owner) {
-         return;
-      }
-      return this._$owner.getItemUid(this);
-   }
-
-   /**
-    * Возвращает признак, что элемент выбран
-    */
-   isSelected(): boolean {
-      return this._$selected;
-   }
-
-   /**
-    * Устанавливает признак, что элемент выбран
-    * @param selected Элемент выбран
-    * @param [silent=false] Не уведомлять владельца об изменении признака выбранности
-    */
-   setSelected(selected: boolean, silent?: boolean): void {
-      if (this._$selected === selected) {
-         return;
-      }
-      this._$selected = selected;
-      if (!silent) {
-         this._notifyItemChangeToOwner('selected');
-      }
-   }
-
-   // endregion
-
-   // region SerializableMixin
-
-   _getSerializableState(state: IDefaultSerializableState): ISerializableState<T> {
-      const resultState = SerializableMixin.prototype._getSerializableState.call(this, state) as ISerializableState<T>;
-
-      if (resultState.$options.owner) {
-         // save element index if collections implements Types/_collection/IList
-         const collection = resultState.$options.owner.getCollection();
-         const index = collection['[Types/_collection/IList]']
-            ? (collection as any as IList<T>).getIndex(resultState.$options.contents)
-            : -1;
-         if (index > -1) {
-            resultState.ci = index;
-            delete resultState.$options.contents;
-         }
-      }
-
-      // By performance reason. It will be restored at Collection::_setSerializableState
-      // delete resultState.$options.owner;
-
-      resultState.iid = this.getInstanceId();
-
-      return resultState;
-   }
-
-   _setSerializableState(state: ISerializableState<T>): Function {
-      const fromSerializableMixin = SerializableMixin.prototype._setSerializableState(state);
-      return function(): void {
-         fromSerializableMixin.call(this);
-         if (state.hasOwnProperty('ci')) {
-            this._contentsIndex = state.ci;
-         }
-         this._instanceId = state.iid;
-      };
-   }
-
-   // endregion
-
-   // region Protected
-
-   /**
-    * Возвращает коллекцию проекции
-    * @protected
-    */
-   protected _getSourceCollection(): ISourceCollection<T> {
-      return this.getOwner().getCollection();
-   }
-
-   /**
-    * Генерирует событие у владельца об изменении свойства элемента
-    * @param property Измененное свойство
-    * @protected
-    */
-   protected _notifyItemChangeToOwner(property: string): void {
-      if (this._$owner) {
-         this._$owner.notifyItemChange(
-            this,
-            // @ts-ignore fix argument type
-            property
-         );
-      }
-   }
-
-   // endregion
->>>>>>> 3f309c4e
 }
 
 Object.assign(CollectionItem.prototype, {
