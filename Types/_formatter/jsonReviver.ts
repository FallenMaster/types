import {logger} from '../util';

const DataRegExp = /^\d{4}-\d{2}-\d{2}T\d{2}:\d{2}:[0-9\.]+Z$/;
let unresolvedInstances = [];
let unresolvedInstancesId = [];
const instanceStorage = {};

function resolveInstances(): void {
    let Module;
    let name;

    for (let i = 0; i < unresolvedInstances.length; i++) {
        const item = unresolvedInstances[i];
        let instance = null;
        if (instanceStorage[item.value.id]) {
            instance = instanceStorage[item.value.id];
        } else if (item.value.module) {
            try {
                name = item.value.module;
                Module = require(name);
                if (!Module) {
                    throw new Error(`The module "${name}" is not loaded yet.`);
                }
                if (!Module.prototype) {
                    throw new Error(`The module "${name}" is not a constructor.`);
                }
                if (typeof Module.fromJSON !== 'function') {
                    throw new Error(`The prototype of module "${name}" don\'t have fromJSON() method.`);
                }
                instance = Module.fromJSON(item.value);
            } catch (e) {
                logger.error('Serializer', 'Can\'t create an instance of "' + name + '". ' + e.toString());
                instance = null;
            }
            instanceStorage[item.value.id] = instance;
        }

        item.scope[item.name] = item.value = instance;
    }
}

<<<<<<< HEAD
export default function jsonReviver(name: string | number, value: any): any {
   let result = value;
=======
export default function jsonReviver(name: string, value: any): any {
    let result = value;
>>>>>>> c2074e12

    if ((value instanceof Object) &&
        value.hasOwnProperty('$serialized$')
    ) {
        switch (value.$serialized$) {
            case 'inst':
                unresolvedInstances.push({
                    scope: this,
                    name,
                    value
                });
                unresolvedInstancesId.push(value.id);
                break;
            case '+inf':
                result = Infinity;
                break;
            case '-inf':
                result = -Infinity;
                break;
            case 'undef':
                result = undefined;
                break;
            case 'NaN':
                result = NaN;
                break;
            default:
                throw new Error(`Unknown serialized type "${value.$serialized$}" detected`);
        }
    }

    if (typeof result === 'string') {
        if (DataRegExp.test(result)) {
            const dateValue = new Date(result);
            return dateValue;
        }
    }

    // Resolve links and instances at root
    if (name === '' && Object.keys(this).length === 1) {
        resolveInstances();
        unresolvedInstances = [];
        unresolvedInstancesId = [];
    }

    return result;
}<|MERGE_RESOLUTION|>--- conflicted
+++ resolved
@@ -39,13 +39,8 @@
     }
 }
 
-<<<<<<< HEAD
 export default function jsonReviver(name: string | number, value: any): any {
    let result = value;
-=======
-export default function jsonReviver(name: string, value: any): any {
-    let result = value;
->>>>>>> c2074e12
 
     if ((value instanceof Object) &&
         value.hasOwnProperty('$serialized$')
