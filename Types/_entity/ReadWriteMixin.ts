--- conflicted
+++ resolved
@@ -19,79 +19,6 @@
  * @author Мальцев А.А.
  */
 export default abstract class ReadWriteMixin {
-<<<<<<< HEAD
-   '[Types/_entity/ReadWriteMixin]': boolean;
-
-   /**
-    * @deprecated Old-fashioned options
-    */
-   protected _options: any;
-
-   get writable(): boolean {
-      return this[$writable];
-   }
-
-   constructor(options?: any) {
-      if (this._options && hasOwnProperty.call(this._options, 'writable')) {
-         this[$writable] = this._options.writable;
-      }
-      if (options && hasOwnProperty.call(options, 'writable')) {
-         this[$writable] = options.writable;
-      }
-      if (this[$writable]) {
-         ObservableMixin.apply(this, arguments);
-      }
-   }
-
-   destroy(): void {
-      if (this[$writable]) {
-         ObservableMixin.prototype.destroy.call(this);
-         ManyToManyMixin.prototype.destroy.call(this);
-      }
-   }
-
-   // endregion
-
-   // region ObservableMixin
-
-   subscribe(event: string, handler: Function, ctx?: object): void {
-      if (this[$writable]) {
-         return ObservableMixin.prototype.subscribe.call(this, event, handler, ctx);
-      }
-   }
-
-   unsubscribe(event: string, handler: Function, ctx?: object): void {
-      if (this[$writable]) {
-         return ObservableMixin.prototype.unsubscribe.call(this, event, handler, ctx);
-      }
-   }
-
-   protected _publish(): void {
-      if (this[$writable]) {
-         return (ObservableMixin.prototype as any)._publish.apply(this, arguments);
-      }
-   }
-
-   protected _notify(): void {
-      if (this[$writable]) {
-         return (ObservableMixin.prototype as any)._notify.apply(this, arguments);
-      }
-   }
-
-   // endregion
-
-   // region OptionsToPropertyMixin
-
-   protected _getOptions(): object {
-      const options = (OptionsToPropertyMixin.prototype as any)._getOptions.call(this);
-
-      // Delete "writable" property received from _options
-      delete options.writable;
-      return options;
-   }
-
-   // endregion
-=======
     '[Types/_entity/ReadWriteMixin]': boolean;
 
     /**
@@ -138,27 +65,24 @@
         }
     }
 
-    protected _publish(): void {
-        if (this[$writable]) {
-            // @ts-ignore
-            return ObservableMixin.prototype._publish.apply(this, arguments);
-        }
-    }
+   protected _publish(): void {
+      if (this[$writable]) {
+         return (ObservableMixin.prototype as any)._publish.apply(this, arguments);
+      }
+   }
 
-    protected _notify(): void {
-        if (this[$writable]) {
-            // @ts-ignore
-            return ObservableMixin.prototype._notify.apply(this, arguments);
-        }
-    }
+   protected _notify(): void {
+      if (this[$writable]) {
+         return (ObservableMixin.prototype as any)._notify.apply(this, arguments);
+      }
+   }
 
     // endregion
 
     // region OptionsToPropertyMixin
 
-    protected _getOptions(): object {
-        // @ts-ignore
-        const options = OptionsToPropertyMixin.prototype._getOptions.call(this);
+   protected _getOptions(): object {
+      const options = (OptionsToPropertyMixin.prototype as any)._getOptions.call(this);
 
         // Delete "writable" property received from _options
         delete options.writable;
@@ -166,7 +90,6 @@
     }
 
     // endregion
->>>>>>> c2074e12
 }
 
 Object.assign(ReadWriteMixin.prototype, {
