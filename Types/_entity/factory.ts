/// <amd-module name="Types/_entity/factory" />
/**
 * Фабрика типов - перобразует исходные значения в типизированные и наоборот.
 * @class Types/_entity/factory
 * @public
 * @author Мальцев А.А.
 */

/**
 * @faq Почему я вижу ошибки от Types/di:resolve?
 * Для корректной работы с зависимости сначала надо загрузить {@link Types/_entity/Model} и {@link Types/_source/RecordSet}, а уже потом {@link Types/_entity/factory}
 */

import IProducible, {IProducibleConstructor} from './IProducible';
import {Field, ArrayField, DateTimeField, DictionaryField, MoneyField, RealField, UniversalField} from './format';
import {create, resolve, isRegistered} from '../di';
import toSql, {MODE as toSqlMode} from './date/toSql';
import fromSql from './date/fromSql';
import TimeInterval from './TimeInterval';

// @ts-ignore
<<<<<<< HEAD
import coreInstance = require('Core/core-instance');

=======
import CoreTimeInterval = require('Core/TimeInterval');
>>>>>>> 9e7faad4
// @ts-ignore
import renders = require('Core/defaultRenders');

declare type ValueType = string | Function | IProducible;

/**
 * @const {RegExp} Выделяет временную зону в строковом представлении Date
 */
const SQL_TIME_ZONE: RegExp = /[+-][0-9]+$/;

/**
 * Возвращает словарь для поля типа "Словарь"
 * @param {Types/_entity/format/Field|Types/_entity/format/UniversalField} format Формат поля
 * @return {Array}
 */
function getDictionary(format: DictionaryField | UniversalField): Array<any> {
   return (format instanceof DictionaryField ? format.getDictionary() : format.meta && format.meta.dictionary) || [];
}

/**
 * Возвращает признак, что значение типа Enum может быть null
 * @param {*} value Значение.
 * @param {Object} options Опции.
 * @return {Boolean}
 */
function isEnumNullable(value: any, options: any): boolean {
   let dict = getDictionary(options.format);
   if (value === null && !dict.hasOwnProperty(value)) {
      return true;
   } else if (value === undefined) {
      return true;
   }
   return false;
}

/**
 * Возвращает признак, что значение типа может быть null
 * @param {String|Function} type Тип значения.
 * @param {*} value Значение.
 * @param {Object} [options] Опции.
 * @return {Boolean}
 */
function isNullable(type: ValueType, value: any, options?: Object): boolean {
   if (value === undefined || value === null) {
      switch (type) {
         case 'identity':
            return false;
         case 'enum':
            return isEnumNullable(value, options);
      }

      if (typeof type === 'function') {
         let inst = Object.create(type.prototype);
         if (inst && inst['[Types/_collection/IEnum]']) {
            return isEnumNullable(value, options);
         }
      }

      return true;
   }
   return false;
}

/**
 * Возвращает скалярное значение из массива
 * @param {*} value Значение
 * @return {*}
 */
function toScalar(value: Array<any>): any {
   if (Array.isArray(value) && value.length < 2) {
      return value.length ? value[0] : null;
   }
   return value;
}

/**
 * Возвращает название типа поля
 * @param {Types/_entity/format/Field|Types/_entity/format/UniversalField|String} format Формат поля
 * @return {String}
 */
function getTypeName(format: Field | UniversalField): string {
   let type;
   if (typeof format === 'object') {
      type = format instanceof Field ? format.getType() : format.type;
   } else {
      type = format;
   }
   return ('' + type).toLowerCase();
}

/**
 * Возвращает признак указания временной зоны для поля типа "Дата и время"
 * @param {Types/_entity/format/DateTimeField|Types/_entity/format/UniversalField} format Формат поля
 * @return {Number}
 */
function isWithoutTimeZone(format: DateTimeField | UniversalField): boolean {
   if (!format) {
      return false;
   }
   return format instanceof DateTimeField ? format.isWithoutTimeZone() : format.meta && format.meta.withoutTimeZone;
}

/**
 * Возвращает признак "Большие деньги"
 * @param {Types/_entity/format/MoneyField|Types/_entity/format/UniversalField} format Формат поля
 * @return {Boolean}
 */
function isLargeMoney(format: MoneyField | UniversalField): boolean {
   if (!format) {
      return false;
   }
   return format instanceof MoneyField ? format.isLarge() : format.meta && format.meta.large;
}

/**
 * Возвращает точность для поля типа "Вещественное число"
 * @param {Types/_entity/format/Field|Types/_entity/format/UniversalField} format Формат поля
 * @return {Number}
 */
function getPrecision(format: RealField): number {
   if (!format) {
      return 0;
   }
   return (format.getPrecision ? format.getPrecision() : format.meta && format.meta.precision) || 0;
}

/**
 * Возвращает тип элементов для поля типа "Массив"
 * @param {Types/_entity/format/Field|Types/_entity/format/UniversalField} format Формат поля
 * @return {String}
 */
function getKind(format: ArrayField): string {
   return (format.getKind ? format.getKind() : format.meta && format.meta.kind) || '';
}

/**
 * Сериализует поле флагов
 * @param {Types/_collectionFlags} data
 * @return {Array.<Boolean>}
 */
function serializeFlags(data: any): Array<boolean> {
   let d = [];
   data.each((name) => {
      d.push(data.get(name));
   });
   return d;
}

/**
 * Конвертирует список записей в рекордсет
 * @param {Types/_collection/List} list Список
 * @return {Types/_collection/RecordSet}
 */
function convertListToRecordSet(list) {
   let adapter = 'Types/entity:adapter.Json',
      count = list.getCount(),
      record,
      i;

   for (i = 0; i < count; i++) {
      record = list.at(i);

      //Check for Types/_entity/Record
      if (record && record['[Types/_entity/IObject]'] && record['[Types/_entity/FormattableMixin]']) {
         adapter = record.getAdapter();
         break;
      }
   }

   let rs = create('Types/collection:RecordSet', {
      adapter: adapter
   });
   for (i = 0; i < count; i++) {
      rs.add(list.at(i));
   }

   return rs.getRawData(true);
}

const factory = {
   '[Types/_entity/factory]': true,

   /**
    * @typedef {String} SimpleType
    * @variant integer Целое число
    * @variant real Действительное число
    * @variant double Действительное число с размером больше real
    * @variant boolean Логический
    * @variant money Деньги
    * @variant link Ссылка
    * @variant date Дата
    * @variant time Время
    * @variant datetime Дата-время
    * @variant timeinterval Временной интервал
    * @variant array Массив со значениями определенного типа
    */

   /**
    * Возвращает типизированное значение из исходного.
    * @param {*} value Исходное значение
    * @param {Function|SimpleType} Type Тип значения
    * @param {Object} [options] Опции
    * @return {*} Типизированное значение
    */
   cast(value: any, Type: ValueType, options?: any): any {
      options = options || {};
      if (isNullable(Type, value, options)) {
         return value;
      }

      if (typeof Type === 'string') {
         Type = Type.toLowerCase();
         switch (Type) {
            case 'recordset':
               Type = resolve(isRegistered('collection.$recordset') ? 'collection.$recordset' : 'Types/collection:RecordSet');
               break;

            case 'record':
               Type = resolve(isRegistered('entity.$model') ? 'entity.$model' : 'Types/entity:Model');
               break;

            case 'enum':
               Type = resolve('Types/collection:Enum');
               break;

            case 'flags':
               Type = resolve('Types/collection:Flags');
               break;

            case 'link':
            case 'integer':
               return typeof (value) === 'number' ?
                  value :
                  (isNaN(parseInt(value, 10)) ? null : parseInt(value, 10));

            case 'real':
            case 'double':
               return typeof (value) === 'number' ?
                  value :
                  (isNaN(parseFloat(value)) ? null : parseFloat(value));

            case 'boolean':
               return !!value;

            case 'money':
               if (!isLargeMoney(options.format)) {
                  let precision = getPrecision(options.format);
                  if (precision > 3) {
                     return renders.real(value, precision, false, true);
                  }
               }
               return value === undefined ? null : value;

            case 'date':
            case 'time':
            case 'datetime':
               if (value instanceof Date) {
                  return value;
               } else if (value === 'infinity') {
                  return Infinity;
               } else if (value === '-infinity') {
                  return -Infinity;
               }
               value = fromSql('' + value);
               if (value.setSQLSerializationMode) {
                  switch (Type) {
                     case 'date':
                        value.setSQLSerializationMode((<ExtendDateConstructor>Date).SQL_SERIALIZE_MODE_DATE);
                        break;
                     case 'time':
                        value.setSQLSerializationMode((<ExtendDateConstructor>Date).SQL_SERIALIZE_MODE_TIME);
                        break;
                     case 'datetime':
                        value.setSQLSerializationMode((<ExtendDateConstructor>Date).SQL_SERIALIZE_MODE_DATETIME);
                        break;
                  }
               }
               return value;

            case 'timeinterval':
               if (value instanceof TimeInterval) {
                  return value.toString();
               }
               return TimeInterval.toString(value);

            case 'array':
               let kind = getKind(options.format);
               if (!(value instanceof Array)) {
                  value = [value];
               }
               return value.map((val) => {
                  return this.cast(val, kind, options);
               }, this);

            default:
               return value;
         }
      }

      if (typeof Type === 'function') {
         if (value instanceof Type) {
            return value;
         }

         if (Type.prototype['[Types/_entity/IProducible]']) {
            return (<IProducibleConstructor>Type).produceInstance(
               value,
               options
            );
         }

         // @ts-ignore
         return new Type(value);
      }

      throw new TypeError(`Unknown type ${Type}`);
   },

   /**
    * Возвращет исходное значение из типизированного.
    * @param {*} value Типизированное значение
    * @param {Object} [options] Опции
    * @return {*} Исходное значение
    */
   serialize(value: any, options?: any): any {
      options = options || {};
      let type = getTypeName(options.format);

      if (isNullable(type, value, options)) {
         return value;
      }

      if (value && typeof value === 'object') {
         if (value['[Types/_entity/FormattableMixin]']) {
            value = value.getRawData(true);
         }  else if (value['[Types/_collection/IFlags]']) {
            value = serializeFlags(value);
         } else if (value['[Types/_collection/IEnum]']) {
            value = value.get();
         } else if (value['[Types/_collection/IList]'] && type === 'recordset') {
            value = convertListToRecordSet(value);
         } else if (value._moduleName === 'Deprecated/Record') {
            throw new TypeError('Deprecated/Record can\'t be used with "Data"');
         } else if (value._moduleName === 'Deprecated/RecordSet') {
            throw new TypeError('Deprecated/RecordSet can\'t be used with "Data"');
         } else if (value._moduleName === 'Deprecated/Enum') {
            throw new TypeError('Deprecated/Enum can\'t be used with "Data"');
         }
      }

      switch (type) {
         case 'integer':
            value = toScalar(value);
            return typeof (value) === 'number'
               ? value
               : (isNaN(value = value - 0) ? null : parseInt(value, 10));

         case 'real':
         case 'double':
            return toScalar(value);

         case 'link':
            return parseInt(value, 10);

         case 'money':
            value = toScalar(value);
            if (!isLargeMoney(options.format)) {
               let precision = getPrecision(options.format);
               if (precision > 3) {
                  return renders.real(value, precision, false, true);
               }
            }
            return value;

         case 'date':
         case 'time':
         case 'datetime':
            value = toScalar(value);
            let serializeMode = toSqlMode.DATE,
               withoutTimeZone = false;
            switch (type) {
               case 'datetime':
                  serializeMode = toSqlMode.DATETIME;
                  withoutTimeZone = isWithoutTimeZone(options.format);
                  break;
               case 'time':
                  serializeMode = toSqlMode.TIME;
                  break;
            }
            if (!value) {
               value = fromSql('' + value);
            }
            if (value instanceof Date) {
               value = toSql(value, serializeMode);
               if (withoutTimeZone) {
                  value = value.replace(SQL_TIME_ZONE, '');
               }
            } else if (value === Infinity) {
               return 'infinity';
            } else if (value === -Infinity) {
               return '-infinity';
            }
            return value;

         case 'timeinterval':
            value = toScalar(value);
            if (value instanceof TimeInterval) {
               return value.toString();
            }
            return TimeInterval.toString(value);

         case 'array':
            let kind = getKind(options.format);
            if (!(value instanceof Array)) {
               value = [value];
            }
            return value.map((val) => {
               return this.serialize(val, {format: kind});
            }, this);

         default:
            return value;
      }
   }
};

export default factory;<|MERGE_RESOLUTION|>--- conflicted
+++ resolved
@@ -18,13 +18,6 @@
 import fromSql from './date/fromSql';
 import TimeInterval from './TimeInterval';
 
-// @ts-ignore
-<<<<<<< HEAD
-import coreInstance = require('Core/core-instance');
-
-=======
-import CoreTimeInterval = require('Core/TimeInterval');
->>>>>>> 9e7faad4
 // @ts-ignore
 import renders = require('Core/defaultRenders');
 
