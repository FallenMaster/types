--- conflicted
+++ resolved
@@ -8,112 +8,6 @@
  * @author Мальцев А.А.
  */
 export default interface ITable {
-<<<<<<< HEAD
-   readonly '[Types/_entity/adapter/ITable]': boolean;
-
-   /**
-    * Возвращает массив названий полей
-    */
-   getFields(): string[];
-
-   /**
-    * Возвращает кол-во записей таблицы
-    */
-   getCount(): number;
-
-   /**
-    * Возвращает данные таблицы в формате адаптера
-    */
-   getData(): any;
-
-   /**
-    * Добавляет запись в таблицу
-    * @param record Запись
-    * @param [at] Позиция, в которую добавляется запись (по умолчанию - в конец)
-    */
-   add(record: any, at?: number): void;
-
-   /**
-    * Возвращает запись по позиции
-    * @param index Позиция
-    */
-   at(index: number): any;
-
-   /**
-    * Удаляет запись по позиции
-    * @param at Позиция записи
-    */
-   remove(at: number): void;
-
-   /**
-    * Заменяет запись
-    * @param record Заменяющая запись
-    * @param at Позиция, в которой будет произведена замена
-    */
-   replace(record: any, at: number): void;
-
-   /**
-    * Перемещает запись
-    * @param source Позиция, откуда перемещаем
-    * @param target Позиция, в позицию которую перемещаем
-    */
-   move(source: number, target: number): void;
-
-   /**
-    * Объединяет две записи
-    * @param acceptor Позиция принимающей записи
-    * @param donor Позиция записи-донора
-    * @param keyProperty Название поля содержащего первичный ключ
-    */
-   merge(acceptor: number, donor: number, keyProperty: string): any;
-
-   /**
-    * Копирует запись по позиции
-    * @param index Позиция, которая будет скопирована
-    */
-   copy(index: number): any;
-
-   /**
-    * Очищает таблицу (удаляет все записи)
-    */
-   clear(): void;
-
-   /**
-    * Возвращает формат поля (в режиме только для чтения)
-    * @param name Поле записи
-    */
-   getFormat(name: string): any;
-
-   /**
-    * Возвращает общий универсальный формат поля - его нельзя использовать в замыканиях и сохранять куда-либо.
-    * Метод каждый раз возвращает один и тот же объект, заменяя только его данные - подобный подход обеспечивает
-    * ускорение и уменьшение расхода памяти.
-    * @param name Поле записи
-    */
-   getSharedFormat(name: string): UniversalField;
-
-   /**
-    * Добавляет поле в таблицу.
-    * Если позиция не указана (или указана как -1), поле добавляется в конец.
-    * Если поле с таким форматом уже есть, генерирует исключение.
-    * @param format Формат поля
-    * @param [at] Позиция поля
-    */
-   addField(format: Field, at: number): void;
-
-   /**
-    * Удаляет поле из таблицы по имени.
-    * @param name Имя поля
-    */
-   removeField(name: string): void;
-
-   /**
-    * Удаляет поле из таблицы по позиции.
-    * Если позиция выходит за рамки допустимого индекса, генерирует исключение.
-    * @param index Позиция поля
-    */
-   removeFieldAt(index: number): void;
-=======
     readonly '[Types/_entity/adapter/ITable]': boolean;
 
     /**
@@ -164,13 +58,13 @@
      */
     move(source: number, target: number): void;
 
-    /**
-     * Объединяет две записи
-     * @param acceptor Позиция принимающей записи
-     * @param donor Позиция записи-донора
-     * @param idProperty  Название поля содержащего первичный ключ
-     */
-    merge(acceptor: number, donor: number, idProperty: string): any;
+   /**
+    * Объединяет две записи
+    * @param acceptor Позиция принимающей записи
+    * @param donor Позиция записи-донора
+    * @param keyProperty Название поля содержащего первичный ключ
+    */
+   merge(acceptor: number, donor: number, keyProperty: string): any;
 
     /**
      * Копирует запись по позиции
@@ -218,5 +112,4 @@
      * @param index Позиция поля
      */
     removeFieldAt(index: number): void;
->>>>>>> c2074e12
 }