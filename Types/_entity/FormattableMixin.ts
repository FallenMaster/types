--- conflicted
+++ resolved
@@ -13,18 +13,11 @@
 type FormatDescriptor = format.Format | IFieldDeclaration[] | IHashMap<IFieldDeclaration>;
 
 export interface IOptions {
-<<<<<<< HEAD
    adapter?: IAdapter | string;
    rawData?: any;
    format?: FormatDescriptor;
    cow?: boolean;
    formatController?: FormatController
-=======
-    adapter?: IAdapter | string;
-    rawData?: any;
-    format?: FormatDescriptor;
-    cow?: boolean;
->>>>>>> c2074e12
 }
 
 export interface ISerializableState<T = IOptions> extends IDefaultSerializableState<T> {
@@ -117,8 +110,7 @@
  * @author Мальцев А.А.
  */
 export default abstract class FormattableMixin {
-<<<<<<< HEAD
-   '[Types/_entity/FormattableMixin]': boolean;
+    '[Types/_entity/FormattableMixin]': boolean;
 
    protected _$formatController: FormatController;
 
@@ -175,10 +167,10 @@
     */
    protected _$rawData: any;
 
-   /**
-    * Work with raw data in Copy-On-Write mode.
-    */
-   protected _$cow: boolean;
+    /**
+     * Work with raw data in Copy-On-Write mode.
+     */
+    protected _$cow: boolean;
 
    /**
     * @cfg {String|Types/_entity/adapter/IAdapter} Adapter that provides access to raw data of certain format. By default raw data in {@link Types/_entity/adapter/Json} format are supported.
@@ -207,664 +199,6 @@
     */
    protected _$adapter: IAdapter | IDecorator | IFormatController | string;
 
-   /**
-    * @cfg {Types/_collection/format/Format|
-    * Array.<Types/_entity/format/fieldsFactory/FieldDeclaration.typedef>|
-    * Object.<String,String>|
-    * Object.<String,Function>|
-    * Object.<String,Types/_entity/format/fieldsFactory/FieldDeclaration.typedef>|
-    * Object.<String,Types/_entity/format/Field>
-    * } Fields format. It can be either full format (in this case it should be defined as an array or an instance of {@link Types/_collection/format/Format Format}) or partial format (in this case it should be defined as plain object).
-    * @name Types/_entity/FormattableMixin#format
-    * @see getFormat
-    * @remark
-    * Here are next rules of {@link getFormat building final format} depend on type of value passed to this option:
-    * <ul>
-    *    <li>if option is omitted then format will be built by raw data;</li>
-    *    <li>if option defines full format then this format will be used;</li>
-    *    <li>if option defines partial format then final format will be built by raw data with addition of partial format follow by these rules:
-    *       <ul>
-    *          <li>if field with given name exists in raw data's format then its declaration from partial format replaces raw data's declaration;</li>
-    *          <li>otherwise field declaration be added to the end of raw data's format.</li>
-    *       </ul>
-    *    </li>
-    * </ul>
-    * See examples for details.
-    * @example
-    * Let's create record with declarative format:
-    * <pre>
-    *    import {Record} from 'Types/entity';
-    *    const user = new Record({
-    *       format: [{
-    *          name: 'id',
-    *          type: 'integer'
-    *       }, {
-    *          name: 'login',
-    *          type: 'string'
-    *       }, {
-    *          name: 'amount',
-    *          type: 'money',
-    *          precision: 4
-    *       }]
-    *    });
-    * </pre>
-    * Let's create recordset with injected format instance:
-    * <pre>
-    *    // My/Format/user.ts
-    *    import {format as fields} from 'Types/entity';
-    *    import {format} from 'Types/collection';
-    *    const format = new format.Format();
-    *    format.add(new fields.IntegerField({name: 'id'}));
-    *    format.add(new fields.StringField({name: 'login'}));
-    *    format.add(new fields.StringField({name: 'email'}));
-    *
-    *    export default format;
-    *
-    *    // My/Models/Users.ts
-    *    import userFormat from 'My/Format/user';
-    *    import {RecordSet} from 'Types/collection';
-    *    const users = new RecordSet({
-    *       format: userFormat
-    *    });
-    * </pre>
-    * Let's create record with partial declarative format:
-    * <pre>
-    *    import {Record} from 'Types/entity';
-    *    const user = new Record({
-    *       rawData: {
-    *          id: 256,
-    *          login: 'dr.strange',
-    *          amount: 15739.45
-    *       },
-    *       format: {
-    *          id: 'integer',
-    *          amount: {type: 'money', precision: 4}
-    *       }]
-    *    });
-    * </pre>
-    * Let's create record with partial format that contains field instance:
-    * <pre>
-    *    import {Record} from 'Types/entity';
-    *    const amountField = new entity.format.MoneyField({precision: 4}),
-    *    const user = new Record({
-    *       format: {
-    *          amount: amountField
-    *       }]
-    *    });
-    * </pre>
-    * Let's create record with partial format that contains built-in types:
-    * <pre>
-    *    import {Record} from 'Types/entity';
-    *    const user = new entity.Record({
-    *       format: {
-    *          id: Number,
-    *          lastLogin: Date
-    *       }
-    *    });
-    * </pre>
-    * Let's inject recordset with custom model into one of the record's fields:
-    * <pre>
-    *    //MyApplication/Models/ActivityModel.ts
-    *    import {Model} from 'Types/entity';
-    *    export default class ActivityModel extends Model{
-    *       //...
-    *    }
-    *
-    *    //MyApplication/Models/ActivityRecordSet.ts
-    *    import ActivityModel from './ActivityModel';
-    *    import {RecordSet} from 'Types/collection';
-    *    export default class ActivityRecordSet extends RecordSet {
-    *       _$model: ActivityModel
-    *    }
-    *
-    *    //MyApplication/Controllers/ActivityController.ts
-    *    import ActivityRecordSet from '../Models/ActivityRecordSet';
-    *    import {Record} from 'Types/entity';
-    *    const user = new Record({
-    *       format: {
-    *          activity: ActivityRecordSet
-    *       }
-    *    });
-    * </pre>
-    * Let's create a shopping cart record which uses data format of Saby application server:
-    * <pre>
-    *    import {Record, adapter} from 'Types/entity';
-    *    import {RecordSet} from 'Types/collection';
-    *
-    *    const order = new Record({
-    *       adapter: new adapter.Sbis(),
-    *       format: [{
-    *          name: 'id',
-    *          type: 'integer',
-    *          defaultValue: 0
-    *       }, {
-    *          name: 'items',
-    *          type: 'recordset'
-    *       }]
-    *    });
-    *
-    *    const orderItems = new RecordSet({
-    *       adapter: new adapter.Sbis(),
-    *       format: [{
-    *          name: 'goods_id',
-    *          type: 'integer',
-    *          defaultValue: 0
-    *       }, {
-    *          name: 'price',
-    *          type: 'real',
-    *          defaultValue: 0
-    *       }, {
-    *          name: 'count',
-    *          type: 'integer',
-    *          defaultValue: 0
-    *       }]
-    *    });
-    *
-    *    order.set('items', orderItems);
-    * </pre>
-    */
-   protected _$format: FormatDescriptor;
-
-   /**
-    * Finally built format
-    */
-   protected _format: format.Format;
-
-   /**
-    * Clone of the _format, uses for caching in getFormat()
-    */
-   protected _formatClone: format.Format;
-
-    /**
-     * Value of _$format is unlinked from original value
-     */
-   protected _formatUnlinked: boolean;
-
-   /**
-    * Adapter instance to deal with raw data
-    */
-   protected _rawDataAdapter: ITable | IRecord | IDecorator | IMetaData;
-
-   /**
-    * List of field names taken from raw data adapter
-    */
-   protected _rawDataFields: string[];
-
-   /**
-    * Old-fashioned options, bad stuff
-    * @deprecated
-    */
-   protected _options: any;
-
-   constructor() {
-      // FIXME: get rid of _options
-      if (!this._$format && this._options && this._options.format) {
-         this._$format = this._options.format;
-      }
-
-      buildRawData.call(this);
-   }
-
-   // region SerializableMixin
-
-   _getSerializableState(state: ISerializableState): ISerializableState {
-      state.$options.rawData = this._getRawData();
-      return state;
-   }
-
-   _setSerializableState(state: ISerializableState): Function {
-      // tslint:disable-next-line:only-arrow-functions no-empty
-      return function(): void {};
-   }
-
-   // endregion
-
-   // region Public methods
-
-   /**
-    * Returns raw data (clone if there are an object).
-    * @see rawData
-    * @example
-    * Let's read the raw data:
-    * <pre>
-    *    import {Record} from 'Types/entity';
-    *    const data = {id: 1, title: 'Article 1'};
-    *    const article = new Record({
-    *       rawData: data
-    *    });
-    *
-    *    console.log(article.getRawData()); // {id: 1, title: 'Article 1'}
-    *    console.log(article.getRawData() === data); // false
-    *    console.log(JSON.stringify(article.getRawData()) === JSON.stringify(data)); // true
-    * </pre>
-    */
-   getRawData(shared?: boolean): any {
-      return shared ? this._getRawData() : object.clone(this._getRawData());
-   }
-
-   /**
-    * Sets raw data.
-    * @param data Raw data
-    * @see getRawData
-    * @see rawData
-    * @example
-    * Let's set the raw data:
-    * <pre>
-    *    import {Record} from 'Types/entity';
-    *    const article = new Record();
-    *    article.setRawData({id: 1, title: 'Article 1'});
-    *    console.log(article.get('title'));// Article 1
-    * </pre>
-    */
-   setRawData(data: any): void {
-      this._resetRawDataAdapter(data);
-      this._resetRawDataFields();
-      this._clearFormatClone();
-      buildRawData.call(this);
-   }
-
-   /**
-    * Returns adapter to deal with raw data.
-    * @see adapter
-    * @example
-    * Let's checkout the default adapter:
-    * <pre>
-    *    import {Record, adapter} from 'Types/entity';
-    *    const article = new Record();
-    *    console.log(article.getAdapter() instanceof adapter.Json); // true
-    * </pre>
-    */
-   getAdapter(): IAdapter {
-      let adapter = this._getAdapter();
-      if (adapter['[Types/_entity/adapter/IDecorator]']) {
-         adapter = (adapter as IDecorator).getOriginal() as IAdapter;
-      }
-      return adapter as IAdapter;
-   }
-
-   /**
-    * Returns flag which indicates the fact that format was declared directly.
-    */
-   hasDeclaredFormat(): boolean {
-      return !!this._$format;
-   }
-
-   /**
-    * Returns fields format in read only mode.
-    * @see format
-    * @example
-    * Let's get the format built by declarative description:
-    * <pre>
-    *    import {Record} from 'Types/entity';
-    *    const article = new Record({
-    *       format: [
-    *          {name: 'id', type: 'integer'},
-    *          {name: 'title', type: 'string'}
-    *       ]
-    *    });
-    *    const format = article.getFormat();
-    *
-    *    console.log(format.at(0).getName());// 'id'
-    *    console.log(format.at(1).getName());// 'title'
-    * </pre>
-    * Let's get the format built by raw data:
-    * <pre>
-    *    import {Record} from 'Types/entity';
-    *    const article = new Record({
-    *       rawData: {
-    *          id: 1,
-    *          title: 'What About Livingstone'
-    *       }
-    *    });
-    *    const format = article.getFormat();
-    *
-    *    console.log(format.at(0).getName());// 'id'
-    *    console.log(format.at(1).getName());// 'title'
-    * </pre>
-    */
-   getFormat(shared?: boolean): format.Format {
-      if (shared) {
-         return this._getFormat(true);
-      }
-      if (!this._formatClone) {
-         this._formatClone = this._getFormat(true).clone(true);
-      }
-      return this._formatClone;
-   }
-
-   /**
-    * Adds field to the format.
-    * @remark
-    * If field with given name already exists it throws an exception.
-    * @param {Types/_entity/format/Field|Types/_entity/format/fieldsFactory/FieldDeclaration.typedef} format Field format.
-    * @param [at] Field position. If omitted or defined as -1 then would be added at the end.
-    * @see format
-    * @see removeField
-    * @example
-    * Let's add fields as declaration:
-    * <pre>
-    *    import {Record} from 'Types/entity';
-    *    const record = new Record();
-    *    record.addField({name: 'login', type: 'string'});
-    *    record.addField({name: 'amount', type: 'money', precision: 3});
-    * </pre>
-    * Let's add fields as instance:
-    * <pre>
-    *    import {RecordSet} from 'Types/collection';
-    *    import {format} from 'Types/entity';
-    *    const recordset = new RecordSet();
-    *    recordset.addField(new format.StringField({name: 'login'}));
-    *    recordset.addField(new format.MoneyField({name: 'amount', precision: 3}));
-    * </pre>
-    */
-   addField(format: Field, at: number): void {
-      format = this._buildField(format);
-      this._$format = this._getFormat(true);
-      this._unlinkFormatOption();
-      this._$format.add(format, at);
-      (this._getRawDataAdapter() as ITable).addField(format, at);
-      this._resetRawDataFields();
-      this._clearFormatClone();
-   }
-
-   /**
-    * Removes field from the format by its name.
-    * @remark
-    * If field with given name doesn't exist it throws an exception.
-    * @param name Field name
-    * @see format
-    * @see addField
-    * @see removeFieldAt
-    * @example
-    * <pre>
-    *    import {Record} from 'Types/entity';
-    *    // create record somehow
-    *    record.removeField('login');
-    * </pre>
-    */
-   removeField(name: string): void {
-      this._$format = this._getFormat(true);
-      this._unlinkFormatOption();
-      this._$format.removeField(name);
-      (this._getRawDataAdapter() as ITable).removeField(name);
-      this._resetRawDataFields();
-      this._clearFormatClone();
-   }
-
-   /**
-    * Removes field from the format by its position.
-    * @remark
-    * If given position is out of capacity it throws an exception.
-    * @param at Field position
-    * @see format
-    * @see addField
-    * @see removeField
-    * @example
-    * <pre>
-    *    import {Record} from 'Types/entity';
-    *    // create record somehow
-    *    record.removeFieldAt(0);
-    * </pre>
-    */
-   removeFieldAt(at: number): void {
-      this._$format = this._getFormat(true);
-      this._unlinkFormatOption();
-      this._$format.removeAt(at);
-      (this._getRawDataAdapter() as ITable).removeFieldAt(at);
-      this._resetRawDataFields();
-      this._clearFormatClone();
-   }
-
-   // endregion
-
-   // region Protected methods
-
-   /**
-    * Return raw data from adapter if it was initialized or original data injected via option.
-    * @param [direct=false] Don't use adapter
-    * @protected
-    */
-   protected _getRawData(direct?: boolean): any {
-      if (!direct && this._rawDataAdapter) {
-         return (this._rawDataAdapter as ITable | IRecord).getData();
-      }
-      return typeof this._$rawData === 'function' ? this._$rawData() : this._$rawData;
-   }
-
-   /**
-    * Returns default adapter as it was supposed to be.
-    * @protected
-    * @deprecated Method _getDefaultAdapter() is deprecated. Use 'adapter' option instead.
-    */
-   protected _getDefaultAdapter(): string {
-      return defaultAdapter;
-   }
-
-   /**
-    * Returns common adapter instance.
-    * @protected
-    */
-   protected _getAdapter(): IAdapter | IDecorator | IFormatController {
-      if (
-         this._$adapter === defaultAdapter &&
-         FormattableMixin.prototype._getDefaultAdapter !== this._getDefaultAdapter
-      ) {
-         this._$adapter = this._getDefaultAdapter();
-      }
-
-      if (this._$adapter && !(this._$adapter instanceof Object)) {
-         this._$adapter = create<IAdapter>(this._$adapter);
-      }
-
-      if (this._$cow && !this._$adapter['[Types/_entity/adapter/IDecorator]']) {
-         this._$adapter = new CowAdapter(this._$adapter as IAdapter);
-      }
-
-      if (this._$adapter['[Types/_entity/format/IFormatController]']) {
-         (this._$adapter as IFormatController).setFormatController(this._getFormatController());
-      }
-
-      return this._$adapter as IAdapter;
-   }
-
-   /**
-    *
-    * @private
-    */
-   protected _getFormatController(): FormatController {
-      if (!this._$formatController) {
-         this._$formatController = new FormatController(this._getRawData(true));
-      }
-
-      return this._$formatController;
-   }
-
-   /**
-    * Returns adapter instance for certain data kind.
-    * @protected
-    */
-   protected _getRawDataAdapter(): ITable | IRecord | IDecorator | IMetaData {
-      if (!this._rawDataAdapter) {
-         this._rawDataAdapter = this._createRawDataAdapter();
-      }
-
-      return this._rawDataAdapter;
-   }
-
-   /**
-    * Creates adapter instance for certain data kind (table, record, decorator or meta data).
-    * @protected
-    */
-   protected _createRawDataAdapter(): ITable | IRecord | IDecorator | IMetaData {
-      throw new Error('Method must be implemented');
-   }
-
-   /**
-    * Resets adapter instance for certain data kind.
-    * @param [data] Raw data to deal with
-    * @protected
-    */
-   protected _resetRawDataAdapter(data?: any): void {
-      if (data === undefined) {
-         if (this._rawDataAdapter && typeof this._$rawData !== 'function') {
-            // Save possible rawData changes
-            this._$rawData = (this._rawDataAdapter as ITable | IRecord).getData();
-         }
-      } else {
-         this._$rawData = data;
-      }
-
-      this._rawDataAdapter = null;
-   }
-
-   /**
-    * Check adapters compatibility.
-    * @param foreign Foreign adapter that should be checked
-    * @protected
-    */
-   protected _checkAdapterCompatibility(foreign: IAdapter | IDecorator): void {
-      let internal = this._getAdapter();
-
-      if (foreign['[Types/_entity/adapter/IDecorator]']) {
-         foreign = (foreign as IDecorator).getOriginal() as IAdapter;
-      }
-      if (internal['[Types/_entity/adapter/IDecorator]']) {
-         internal = (internal as IDecorator).getOriginal() as IAdapter;
-      }
-
-      const internalProto = Object.getPrototypeOf(internal);
-      if (!internalProto.isPrototypeOf(foreign)) {
-         throw new TypeError(
-            `The foreign adapter "${(foreign as any)._moduleName}" is incompatible with the internal adapter ` +
-            `"${(internal as any)._moduleName}"`
-         );
-      }
-   }
-
-   /**
-    * Returns list of field names taken from raw data adapter
-    * @protected
-    */
-   protected _getRawDataFields(): string[] {
-      return this._rawDataFields || (this._rawDataFields = (this._getRawDataAdapter() as ITable).getFields());
-   }
-
-   /**
-    * Adds field to the _rawDataFields
-    * @param name Field name
-    * @protected
-    */
-   protected _addRawDataField(name: string): void {
-      this._getRawDataFields().push(name);
-   }
-
-   /**
-    * Resets _rawDataFields
-    * @protected
-    */
-   protected _resetRawDataFields(): void {
-      this._rawDataFields = null;
-   }
-
-   /**
-    * Returns fields format
-    * @param [build=false] Force format build if it was not created yet
-    * @protected
-    */
-   protected _getFormat(build?: boolean): format.Format {
-      if (!this._format) {
-         if (this.hasDeclaredFormat()) {
-            this._format = this._$format = FormattableMixin.prototype._buildFormat(
-               this._$format,
-               () => buildFormatByRawData.call(this)
-=======
-    '[Types/_entity/FormattableMixin]': boolean;
-
-    /**
-     * @cfg {Object} Data in raw format which can be recognized via certain adapter.
-     * @name Types/_entity/FormattableMixin#rawData
-     * @see getRawData
-     * @remark
-     * Data should be in certain format which supported by associated {@link adapter}.
-     * Data should contain only primitive values, arrays and plain objects due to sharing, coping and serialization objectives.
-     * @example
-     * Let's create an employee record:
-     * <pre>
-     *     import {Record} from 'Types/entity';
-     *     const employee = new Record({
-     *         rawData: {
-     *             id: 1,
-     *             firstName: 'John',
-     *             lastName: 'Smith'
-     *         }
-     *     });
-     *
-     *     console.log(employee.get('id')); // 1
-     *     console.log(employee.get('firstName')); // John
-     *     console.log(employee.get('lastName')); // Smith
-     * </pre>
-     * Let's create recordset with movie characters:
-     * <pre>
-     *     import {RecordSet} from 'Types/collection';
-     *     const characters = new RecordSet({
-     *         rawData: [{
-     *             id: 1,
-     *             firstName: 'John',
-     *             lastName: 'Connor',
-     *             part: 'Savior'
-     *         }, {
-     *             id: 2,
-     *             firstName: 'Sarah',
-     *             lastName: 'Connor',
-     *             part: 'Mother'
-     *         }, {
-     *             id: 3,
-     *             firstName: '-',
-     *             lastName: 'T-800',
-     *             part: 'A human-like robot from the future'
-     *         }]
-     *     });
-     *
-     *     console.log(characters.at(0).get('firstName'));// John
-     *     console.log(characters.at(0).get('lastName'));// Connor
-     *     console.log(characters.at(1).get('firstName'));// Sarah
-     *     console.log(characters.at(1).get('lastName'));// Connor
-     * </pre>
-     */
-    protected _$rawData: any;
-
-    /**
-     * Work with raw data in Copy-On-Write mode.
-     */
-    protected _$cow: boolean;
-
-    /**
-     * @cfg {String|Types/_entity/adapter/IAdapter} Adapter that provides access to raw data of certain format. By default raw data in {@link Types/_entity/adapter/Json} format are supported.
-     * @name Types/_entity/FormattableMixin#adapter
-     * @see getAdapter
-     * @see Types/_entity/adapter/Json
-     * @see Types/di
-     * @remark
-     * Adapter should be defined to deal with certain  {@link rawData raw data} format.
-     * @example
-     * Let's create record with adapter for data format of Saby application server:
-     * <pre>
-     *     import {Record, adapter} from 'Types/entity';
-     *     const user = new Record({
-     *         adapter: new adapter.Sbis(),
-     *         format: [
-     *             {name: 'login', type: 'string'},
-     *             {name: 'email', type: 'string'}
-     *         ]
-     *     });
-     *     user.set({
-     *         login: 'root',
-     *         email: 'root@server.name'
-     *     });
-     * </pre>
-     */
-    protected _$adapter: IAdapter | IDecorator | string;
-
     /**
      * @cfg {Types/_collection/format/Format|
      * Array.<Types/_entity/format/fieldsFactory/FieldDeclaration.typedef>|
@@ -1298,17 +632,17 @@
         return defaultAdapter;
     }
 
-    /**
-     * Returns common adapter instance.
-     * @protected
-     */
-    protected _getAdapter(): IAdapter | IDecorator {
-        if (
-            this._$adapter === defaultAdapter &&
-            FormattableMixin.prototype._getDefaultAdapter !== this._getDefaultAdapter
-        ) {
-            this._$adapter = this._getDefaultAdapter();
-        }
+   /**
+    * Returns common adapter instance.
+    * @protected
+    */
+   protected _getAdapter(): IAdapter | IDecorator | IFormatController {
+      if (
+         this._$adapter === defaultAdapter &&
+         FormattableMixin.prototype._getDefaultAdapter !== this._getDefaultAdapter
+      ) {
+         this._$adapter = this._getDefaultAdapter();
+      }
 
         if (this._$adapter && !(this._$adapter instanceof Object)) {
             this._$adapter = create<IAdapter>(this._$adapter);
@@ -1318,17 +652,33 @@
             this._$adapter = new CowAdapter(this._$adapter as IAdapter);
         }
 
-        return this._$adapter as IAdapter;
-    }
-
-    /**
-     * Returns adapter instance for certain data kind.
-     * @protected
-     */
-    protected _getRawDataAdapter(): ITable | IRecord | IDecorator | IMetaData {
-        if (!this._rawDataAdapter) {
-            this._rawDataAdapter = this._createRawDataAdapter();
-        }
+      if (this._$adapter['[Types/_entity/format/IFormatController]']) {
+         (this._$adapter as IFormatController).setFormatController(this._getFormatController());
+      }
+
+      return this._$adapter as IAdapter;
+   }
+
+   /**
+    *
+    * @private
+    */
+   protected _getFormatController(): FormatController {
+      if (!this._$formatController) {
+         this._$formatController = new FormatController(this._getRawData(true));
+      }
+
+      return this._$formatController;
+   }
+
+   /**
+    * Returns adapter instance for certain data kind.
+    * @protected
+    */
+   protected _getRawDataAdapter(): ITable | IRecord | IDecorator | IMetaData {
+      if (!this._rawDataAdapter) {
+         this._rawDataAdapter = this._createRawDataAdapter();
+      }
 
         return this._rawDataAdapter;
     }
@@ -1379,7 +729,6 @@
             throw new TypeError(
                 `The foreign adapter "${(foreign as any)._moduleName}" is incompatible with the internal adapter ` +
                 `"${(internal as any)._moduleName}"`
->>>>>>> c2074e12
             );
         }
     }
@@ -1556,7 +905,6 @@
 }
 
 Object.assign(FormattableMixin.prototype, {
-<<<<<<< HEAD
    '[Types/_entity/FormattableMixin]': true,
    _$rawData: null,
    _$cow: false,
@@ -1568,16 +916,4 @@
    _rawDataFields: null,
    _$formatController: null,
    hasDecalredFormat: FormattableMixin.prototype.hasDeclaredFormat // Deprecated
-=======
-    '[Types/_entity/FormattableMixin]': true,
-    _$rawData: null,
-    _$cow: false,
-    _$adapter: defaultAdapter,
-    _$format: null,
-    _format: null,
-    _formatClone: null,
-    _rawDataAdapter: null,
-    _rawDataFields: null,
-    hasDecalredFormat: FormattableMixin.prototype.hasDeclaredFormat // Deprecated
->>>>>>> c2074e12
 });