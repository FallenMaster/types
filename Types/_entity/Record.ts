/* tslint:disable:member-ordering */

import IObject from './IObject';
import IObservableObject from './IObservableObject';
import IProducible from './IProducible';
import IEquatable from './IEquatable';
import DateTime from './DateTime';
import DestroyableMixin from './DestroyableMixin';
import factory from './factory';
import OptionsToPropertyMixin from './OptionsToPropertyMixin';
import ObservableMixin from './ObservableMixin';
import SerializableMixin, {IState as IDefaultSerializableState} from './SerializableMixin';
import CloneableMixin from './CloneableMixin';
import ManyToManyMixin from './ManyToManyMixin';
import ReadWriteMixin from './ReadWriteMixin';
import FormattableMixin, {
    ISerializableState as IFormattableSerializableState,
    IOptions as IFormattableOptions
} from './FormattableMixin';
import VersionableMixin, {IOptions as IVersionableMixinOptions} from './VersionableMixin';
import TheDate from './Date';
import Time from './Time';
import {IReceiver} from './relation';
import {IAdapter, IRecord, ITable} from './adapter';
import {Field, IFieldDeclaration, UniversalField} from './format';
import {IEnumerable, EnumeratorCallback, enumerator, RecordSet, format} from '../collection';
import {register, create} from '../di';
import {protect, mixin, deprecateExtend} from '../util';
import {Map} from '../shim';
import {ExtendDate, IExtendDateConstructor} from '../_declarations';

/**
 * Свойство, хранящее кэш полей
 */
const $fieldsCache = protect('fieldsCache');

/**
 * Свойство, хранящее клоны полей
 */
const $fieldsClone = protect('fieldsClone');

/**
 * Свойство, хранящее измененные полй
 */
const $changedFields = protect('changedFields');

/**
 * Возможные состояния записи
 */
type State = 'Added' | 'Deleted' | 'Changed' | 'Unchanged' | 'Detached';
interface IStatesHash {
    [key: string]: State;
}
const STATES: IStatesHash = {
    ADDED: 'Added',
    DELETED: 'Deleted',
    CHANGED: 'Changed',
    UNCHANGED: 'Unchanged',
    DETACHED: 'Detached'
};

/**
 * Префикс названий отношений для полей
 */
const FIELD_RELATION_PREFIX = 'field.';

/**
 * Режим кэширования: только объекты
 */
const CACHE_MODE_OBJECTS = protect('objects');

/**
 * Режим кэширования: все значения
 */
const CACHE_MODE_ALL = protect('all');

type pairsTuple = [string, any, any];

<<<<<<< HEAD
export interface IOptions extends IFormattableOptions, IVersionableMixinOptions {
   owner?: RecordSet;
=======
export interface IOptions extends IFormattableOptions {
    owner?: RecordSet;
>>>>>>> c2074e12
}

export interface ISerializableState extends IDefaultSerializableState, IFormattableSerializableState {
    $options: IOptions;
    _format: format.Format;
    _changedFields: string[];
}

/**
 * Возвращает признак примитивного значения (не объекта)
 */
function isPrimitive(value: any): boolean {
    return value && typeof value === 'object' ? false : true;
}

/**
 * Возвращает valueOf от объекта, либо value если это не объект
 */
function getValueOf(value: any): any {
    if (value && typeof value === 'object' && value !== value.valueOf()) {
        return value.valueOf();
    }
    return value;
}

/**
 * Возвращает признак эквивалентности значений с учетом того, что каждоое из них может являться объектов, оборачивающим примитивное значение
 */
function isEqualValues(first: any, second: any): boolean {
    return getValueOf(first) === getValueOf(second);
}

/**
 * Возвращает тип значения
 */
function getValueType(value: any): string | IFieldDeclaration {
    switch (typeof value) {
        case 'boolean':
            return 'boolean';

        case 'number':
            if (value % 1 === 0) {
                return 'integer';
            }
            return 'real';

        case 'object':
            if (value === null) {
                return 'string';
            } else if (value instanceof Record) {
                return 'record';
            } else if (value && value['[Types/_collection/RecordSet]']) {
                return 'recordset';
            } else if (value instanceof Date) {
                if (value instanceof TheDate) {
                     return 'date';
                }
                if (value instanceof Time) {
                     return 'time';
                }
                if (value instanceof DateTime) {
                     return 'datetime';
                }
                if (value.hasOwnProperty('_serializeMode')) {
                    switch ((value as ExtendDate).getSQLSerializationMode()) {
                        case (Date as IExtendDateConstructor).SQL_SERIALIZE_MODE_DATE:
                            return 'date';
                        case (Date as IExtendDateConstructor).SQL_SERIALIZE_MODE_TIME:
                            return 'time';
                    }
                }
                return 'datetime';
            } else if (value instanceof Array) {
                const filteredValue = value.filter((item) => item === null ? false : true);
                const maxIndex = filteredValue.length - 1;
                return {
                    type: 'array',
                    kind: getValueType(
                        filteredValue.find((item, index) => {
                            if (item === undefined) {
                                return false;
                            } else if (typeof item === 'number') {
                                 // For numbers should seek for any element with type 'real' until the end because it's
                                 // impossible to find out exact type by first element only
                                 const itemType = getValueType(item);
                                 if (itemType === 'integer' && index < maxIndex) {
                                      return false;
                                 }
                            }
                            return true;
                        })
                    )
                } as IFieldDeclaration;
            }
            return 'object';

        default:
            return 'string';
    }
}

/**
 * Запись - обертка над данными, которые представлены в виде строки таблицы (объект с набором полей и их значений).
 * @remark
 * Основные аспекты записи:
 * <ul>
 *     <li>одинаковый интерфейс доступа к данным в различных форматах (так называемые {@link rawData "сырые данные"}), например таких как JSON, СБИС-JSON или XML. За определение аспекта отвечает интерфейс {@link Types/_entity/IObject};</li>
 *     <li>одинаковый интерфейс доступа к набору полей. За определение аспекта отвечает интерфейс {@link Types/_collection/IEnumerable};</li>
 *     <li>манипуляции с форматом полей. За реализацию аспекта отвечает примесь {@link Types/_entity/FormattableMixin};</li>
 *     <li>манипуляции с сырыми данными посредством адаптера. За реализацию аспекта отвечает примесь {@link Types/_entity/FormattableMixin}.</li>
 * </ul>
 *
 * Создадим запись, в которой в качестве сырых данных используется plain JSON (адаптер для данных в таком формате используется по умолчанию):
 * <pre>
 *     require(['Types/entity'], function (entity) {
 *         var employee = new entity.Record({
 *             rawData: {
 *                 id: 1,
 *                 firstName: 'John',
 *                 lastName: 'Smith'
 *             }
 *         });
 *         employee.get('id');//1
 *         employee.get('firstName');//John
 *     });
 * </pre>
 * Создадим запись, в которой в качестве сырых данных используется ответ БЛ СБИС (адаптер для данных в таком формате укажем явно):
 * <pre>
 *     require([
 *         'Types/entity',
 *         'Types/source'
 *     ], function (entity, source) {
 *         var source = new source.SbisService({endpoint: 'Employee'});
 *         source.call('read', {login: 'root'}).addCallback(function(response) {
 *             var employee = new entity.Record({
 *                 rawData: response.getRawData(),
 *                 adapter: response.getAdapter()
 *             });
 *             console.log(employee.get('id'));
 *             console.log(employee.get('firstName'));
 *         });
 *     });
 * </pre>
 * @class Types/_entity/Record
 * @mixes Types/_entity/DestroyableMixin
 * @implements Types/_entity/IObject
 * @implements Types/_entity/IObservableObject
 * @implements Types/_entity/IProducible
 * @implements Types/_entity/IEquatable
 * @implements Types/_collection/IEnumerable
 * @implements Types/_entity/relation/IReceiver
 * @mixes Types/_entity/OptionsMixin
 * @mixes Types/_entity/ObservableMixin
 * @mixes Types/_entity/SerializableMixin
 * @mixes Types/_entity/CloneableMixin
 * @mixes Types/_entity/ManyToManyMixin
 * @mixes Types/_entity/ReadWriteMixin
 * @mixes Types/_entity/FormattableMixin
 * @mixes Types/_entity/VersionableMixin
 * @ignoreOptions owner cloneChanged
 * @ignoreMethods detach
 * @public
 * @author Мальцев А.А.
 */
export default class Record extends mixin<
    DestroyableMixin,
    OptionsToPropertyMixin,
    ObservableMixin,
    SerializableMixin,
    CloneableMixin,
    ManyToManyMixin,
    ReadWriteMixin,
    FormattableMixin,
    VersionableMixin
>(
    DestroyableMixin,
    OptionsToPropertyMixin,
    ObservableMixin,
    SerializableMixin,
    CloneableMixin,
    ManyToManyMixin,
    ReadWriteMixin,
    FormattableMixin,
    VersionableMixin
) implements
<<<<<<< HEAD
   IObject,
   IObservableObject,
   IProducible,
   IEquatable,
   IEnumerable<any>,
   IReceiver {

   /**
    * Объект содержащий закэшированные значения полей
    */
   protected get _fieldsCache(): Map<string, any> {
      return this[$fieldsCache as string] || (this[$fieldsCache as string] = new Map());
   }

   /**
    * Объект содержащий клонированные значения полей
    */
   protected get _fieldsClone(): Map<string, any> {
      return this[$fieldsClone as string] || (this[$fieldsClone as string] = new Map());
   }

   /**
    * Данные об измененных полях
    */
   protected get _changedFields(): object {
      const result = {};
      const changedFields = this[$changedFields as string];

      if (!changedFields) {
         return result;
      }

      let data;
      let byLink;
      let value;
      Object.keys(changedFields).forEach((field) => {
         data = changedFields[field];
         value = data[0];
         byLink = data[1];

         // Check record state if it's changed by link
         if (value && byLink && value['[Types/_entity/Record]'] && !value.isChanged()) {
            return;
         }
         result[field] = this._haveToClone(value) && this._fieldsClone.has(field)
            ? this._fieldsClone.get(field)
            : value;
      });

      return result;
   }

   /**
    * Состояние записи после последнего вызова {@link acceptChanges}
    */
   protected _acceptedState: State;

   /**
    * @typedef {String} RecordState
    * @variant Added Запись была добавлена в рекордсет, но метод {@link acceptChanges} не был вызыван.
    * @variant Deleted Запись была отмечена удаленной с использованием метода {@link setState}, но метод {@link acceptChanges} не был вызван.
    * @variant Changed Запись была изменена, но метод {@link acceptChanges} не был вызван. Автоматически переходит в это состояние при изменении любого поля, если до этого состояние было Unchanged.
    * @variant Unchanged С момента последнего вызова {@link acceptChanges} запись не была изменена.
    * @variant Detached Запись не была вставлена ни в один рекордсет, либо запись была удалена из рекордсета.
    */

   /**
    * @cfg {RecordState} Текущее состояние записи по отношению к рекордсету: отражает факт принадлежности записи к рекордсету и сценарий, в результате которого эта принадлежность была сформирована.
    * @name Types/_entity/Record#state
    * @see getState
    * @see setState
    * @see getOwner
    */
   protected _$state: State;

   /**
    * @cfg {String} Режим кеширования
    */
   protected _$cacheMode: string | symbol;

   /**
    * @cfg {Boolean} Клонировать значения полей, поддерживающих интерфейс {@link Types/_entity/ICloneable}, и при вызове rejectChages восстанавливать клонированные значения.
    * @name Types/_entity/Record#cloneChanged
    * @see rejectChanges
    */
   protected _$cloneChanged: boolean;

   /**
    * @cfg {Types/_collection/RecordSet} Рекордсет, которому принадлежит запись
    * @name Types/_entity/Record#owner
    */
   protected _$owner: RecordSet;

   constructor(options?: IOptions) {
      if (options && options.owner && !options.owner['[Types/_collection/RecordSet]']) {
         throw new TypeError('Records owner should be an instance of Types/collection:RecordSet');
      }

      super(options);
      OptionsToPropertyMixin.call(this, options);
      SerializableMixin.call(this);
      FormattableMixin.call(this, options);
      ReadWriteMixin.call(this, options);

      this._publish('onPropertyChange');
      this._clearChangedFields();
      this._acceptedState = this._$state;
   }

   destroy(): void {
      this[$changedFields as string] = null;
      this._clearFieldsCache();

      ReadWriteMixin.prototype.destroy.call(this);
      DestroyableMixin.prototype.destroy.call(this);
   }

   // region IObject

   readonly '[Types/_entity/IObject]': boolean;

   get(name: string): any {
      const cache = this._fieldsCache;
      if (cache.has(name)) {
         return cache.get(name);
      }

      const value = this._getRawDataValue(name);
      if (this._isFieldValueCacheable(value)) {
         this._addChild(value, this._getRelationNameForField(name));
         cache.set(name, value);
         if (this._haveToClone(value)) {
            this._fieldsClone.set(name, value.clone());
         }
      }

      return value;
   }

   set(name: string | object, value?: any): void {
      const map = this._getHashMap(name, value);
      const errors = [];

      const changed = this._setPairs(
         Object.keys(map).map((key) => [key, map[key], this.get(key)] as pairsTuple),
         errors
      );

      if (changed) {
         this._notifyChange(changed);
      }

      this._checkErrors(errors);
   }

   has(name: string): boolean {
      return this._getRawDataFields().indexOf(name) > -1;
   }

   /**
    * Устанавливает значения полей из пар "новое значение => старое значение"
    * @param pairs Массив элементов вида [имя поля, новое значение, старое значение]
    * @param errors Ошибки установки значений по полям
    * @return Изменившиеся значения
    * @protected
    */
   protected _setPairs(pairs: pairsTuple[], errors: string[]): object {
      let changed = null;

      pairs.forEach((item) => {
         const [key, newValue, oldValue]: pairsTuple = item;
         let value = newValue;

         // Check if value changed
         if (isEqualValues(value, oldValue)) {
            // Update raw data by link if same Object has been set
            if (typeof value === 'object') {
               this._setRawDataValue(key, value);
=======
    IObject,
    IObservableObject,
    ICloneable,
    IProducible,
    IEquatable,
    IEnumerable<any>,
    IReceiver {

    /**
     * Объект содержащий закэшированные значения полей
     */
    protected get _fieldsCache(): Map<string, any> {
        return this[$fieldsCache as string] || (this[$fieldsCache as string] = new Map());
    }

    /**
     * Объект содержащий клонированные значения полей
     */
    protected get _fieldsClone(): Map<string, any> {
        return this[$fieldsClone as string] || (this[$fieldsClone as string] = new Map());
    }

    /**
     * Данные об измененных полях
     */
    protected get _changedFields(): object {
        const result = {};
        const changedFields = this[$changedFields as string];

        if (!changedFields) {
            return result;
        }

        let data;
        let byLink;
        let value;
        Object.keys(changedFields).forEach((field) => {
            data = changedFields[field];
            value = data[0];
            byLink = data[1];

            // Check record state if it's changed by link
            if (value && byLink && value['[Types/_entity/Record]'] && !value.isChanged()) {
                return;
>>>>>>> c2074e12
            }
            result[field] = this._haveToClone(value) && this._fieldsClone.has(field)
                ? this._fieldsClone.get(field)
                : value;
        });

        return result;
    }

    /**
     * Состояние записи после последнего вызова {@link acceptChanges}
     */
    protected _acceptedState: State;

    /**
     * @typedef {String} RecordState
     * @variant Added Запись была добавлена в рекордсет, но метод {@link acceptChanges} не был вызыван.
     * @variant Deleted Запись была отмечена удаленной с использованием метода {@link setState}, но метод {@link acceptChanges} не был вызван.
     * @variant Changed Запись была изменена, но метод {@link acceptChanges} не был вызван. Автоматически переходит в это состояние при изменении любого поля, если до этого состояние было Unchanged.
     * @variant Unchanged С момента последнего вызова {@link acceptChanges} запись не была изменена.
     * @variant Detached Запись не была вставлена ни в один рекордсет, либо запись была удалена из рекордсета.
     */

    /**
     * @cfg {RecordState} Текущее состояние записи по отношению к рекордсету: отражает факт принадлежности записи к рекордсету и сценарий, в результате которого эта принадлежность была сформирована.
     * @name Types/_entity/Record#state
     * @see getState
     * @see setState
     * @see getOwner
     */
    protected _$state: State;

    /**
     * @cfg {String} Режим кеширования
     */
    protected _$cacheMode: string | symbol;

    /**
     * @cfg {Boolean} Клонировать значения полей, поддерживающих интерфейс {@link Types/_entity/ICloneable}, и при вызове rejectChages восстанавливать клонированные значения.
     * @name Types/_entity/Record#cloneChanged
     * @see rejectChanges
     */
    protected _$cloneChanged: boolean;

    /**
     * @cfg {Types/_collection/RecordSet} Рекордсет, которому принадлежит запись
     * @name Types/_entity/Record#owner
     */
    protected _$owner: any;

    constructor(options?: IOptions) {
        if (options && options.owner && !options.owner['[Types/_collection/RecordSet]']) {
            throw new TypeError('Records owner should be an instance of Types/collection:RecordSet');
        }

        super(options);
        OptionsToPropertyMixin.call(this, options);
        SerializableMixin.call(this);
        FormattableMixin.call(this, options);
        ReadWriteMixin.call(this, options);

        this._publish('onPropertyChange');
        this._clearChangedFields();
        this._acceptedState = this._$state;
    }

    destroy(): void {
        this[$changedFields as string] = null;
        this._clearFieldsCache();

        ReadWriteMixin.prototype.destroy.call(this);
        DestroyableMixin.prototype.destroy.call(this);
    }

    // region IObject

    readonly '[Types/_entity/IObject]': boolean;

    get(name: string): any {
        const cache = this._fieldsCache;
        if (cache.has(name)) {
            return cache.get(name);
        }

        const value = this._getRawDataValue(name);
        if (this._isFieldValueCacheable(value)) {
            this._addChild(value, this._getRelationNameForField(name));
            cache.set(name, value);
            if (this._haveToClone(value)) {
                this._fieldsClone.set(name, value.clone());
            }
        }

        return value;
    }

    set(name: string | object, value?: any): void {
        const map = this._getHashMap(name, value);
        const errors = [];

        const changed = this._setPairs(
            Object.keys(map).map((key) => [key, map[key], this.get(key)] as pairsTuple),
            errors
        );

        if (changed) {
            this._notifyChange(changed);
        }

        this._checkErrors(errors);
    }

    has(name: string): boolean {
        return this._getRawDataFields().indexOf(name) > -1;
    }

    /**
     * Устанавливает значения полей из пар "новое значение => старое значение"
     * @param pairs Массив элементов вида [имя поля, новое значение, старое значение]
     * @param errors Ошибки установки значений по полям
     * @return Изменившиеся значения
     * @protected
     */
    protected _setPairs(pairs: pairsTuple[], errors: string[]): object {
        let changed = null;

        pairs.forEach((item) => {
            const [key, newValue, oldValue]: pairsTuple = item;
            let value = newValue;

            // Check if value changed
            if (isEqualValues(value, oldValue)) {
                // Update raw data by link if same Object has been set
                if (typeof value === 'object') {
                    this._setRawDataValue(key, value);
                }
            } else {
                // Try to set every field
                try {
                    // Work with relations
                    this._removeChild(oldValue);

                    // Save value to rawData
                    if (isPrimitive(value)) {
                        value = this._setRawDataValue(key, value);
                    } else {
                        this._setRawDataValue(key, value);
                    }

                    // Work with relations
                    this._addChild(value, this._getRelationNameForField(key));

                    // Compare once again because value can change the type during Factory converting
                    if (value !== oldValue) {
                        if (!this.has(key)) {
                            this._addRawDataField(key);
                        }

                        if (!changed) {
                            changed = {};
                        }
                        changed[key] = value;

                        // Compare new value with initial value
                        if (
                            this._hasChangedField(key) &&
                            getValueOf(this._getChangedFieldValue(key)) === getValueOf(value)
                        ) {
                            // Revert changed if new value is equal initial value
                            this._unsetChangedField(key);
                        } else {
                            // Set changed if new value is not equal initial value
                            this._setChangedField(key, oldValue);
                        }

                        // Cache value if necessary
                        if (this._isFieldValueCacheable(value)) {
                            this._fieldsCache.set(key, value);
                            if (this._haveToClone(value)) {
                                this._fieldsClone.set(key, value.clone());
                            }
                        } else {
                            this._fieldsCache.delete(key);
                            this._fieldsClone.delete(key);
                        }
                    }
                } catch (err) {
                    // Collecting errors for every field
                    errors.push(err);
                }
            }
        });

        return changed;
    }

    // endregion

    // region IEnumerable

    readonly '[Types/_collection/IEnumerable]': boolean;

    /**
     * Возвращает энумератор для перебора названий полей записи
     * @return {Types/_collection/ArrayEnumerator}
     * @example
     * Переберем все поля записи:
     * <pre>
     *     var user = new Record({
     *             rawData: {
     *                 id: 1,
     *                 login: 'dummy',
     *                 group_id: 7
     *             }
     *         }),
     *         enumerator = user.getEnumerator(),
     *         fields = [];
     *
     *     while (enumerator.moveNext()) {
     *         fields.push(enumerator.getCurrent());
     *     }
     *     fields.join(', ');//'id, login, group_id'
     * </pre>
     */
    getEnumerator(): enumerator.Arraywise<any> {
        return create<enumerator.Arraywise<any>>(
            'Types/collection:enumerator.Arraywise',
            this._getRawDataFields()
        );
    }

    /**
     * Перебирает все поля записи
     * @param {Function(String, *)} callback Ф-я обратного вызова для каждого поля. Первым аргументом придет название поля, вторым - его значение.
     * @param {Object} [context] Контекст вызова callback.
     * @example
     * Переберем все поля записи:
     * <pre>
     *     var user = new Record({
     *             rawData: {
     *                 id: 1,
     *                 login: 'dummy',
     *                 group_id: 7
     *             }
     *         }),
     *         fields = [];
     *
     *     user.each(function(field) {
     *         fields.push(field);
     *     });
     *     fields.join(', ');//'id, login, group_id'
     * </pre>
     */
    each(callback: EnumeratorCallback<any>, context?: object): void {
        const enumerator = this.getEnumerator();
        let name;
        while (enumerator.moveNext()) {
            name = enumerator.getCurrent();
            callback.call(
                context || this,
                name,
                this.get(name)
            );
        }
    }

    // endregion

    // region IObservableObject

    readonly '[Types/_entity/IObservableObject]': boolean;

    // endregion

    // region IEquatable

    readonly '[Types/_entity/IEquatable]': boolean;

    isEqual(to: any): boolean {
        if (to === this) {
            return true;
        }
        if (!to) {
            return false;
        }
        if (!(to instanceof Record)) {
            return false;
        }

        return JSON.stringify(this._getRawData()) === JSON.stringify(to.getRawData(true));
    }

    // endregion

    // region IReceiver

    readonly '[Types/_entity/relation/IReceiver]': boolean;

    relationChanged(which: any, route: string[]): any {
        const checkRawData = (fieldName, target) => {
            const map = {};
            const adapter = this._getRawDataAdapter();
            const hasInRawData = adapter.has(fieldName);

            // Apply child's raw data to the self raw data if necessary
            if (hasInRawData) {
                this._setRawDataValue(fieldName, target, true);
            }

            this._setChangedField(fieldName, target, true);
            map[fieldName] = target;
            this._notifyChange(map, false);

            return map;
        };
        const name = route[0];
        const fieldName = this._getFieldFromRelationName(name);
        const target = which.target;

        switch (which.original) {
            case Record.prototype.acceptChanges:
                if (fieldName && (
                    (target['[Types/_entity/Record]'] && !target.isChanged()) ||
                    (target['[Types/_collection/RecordSet]'] && !target.isChanged())
                )) {
                    this.acceptChanges([fieldName]);
                }
                break;

            case Record.prototype.rejectChanges:
                if (fieldName && (
                    (target['[Types/_entity/Record]'] && !target.isChanged()) ||
                    (target['[Types/_collection/RecordSet]'] && !target.isChanged())
                )) {
                    this.rejectChanges([fieldName]);
                }
                break;

            case Record.prototype.addField:
            case Record.prototype.removeField:
            case Record.prototype.removeFieldAt:
                this._resetRawDataAdapter();
                this._resetRawDataFields();
                if (fieldName) {
                    checkRawData(fieldName, target);
                }
                break;

            default:
                if (fieldName) {
                    const map = checkRawData(fieldName, target);

                    // Set which data to field name => value
                    return {
                        target,
                        data: map
                    };
                }
        }
    }

    protected _getRelationNameForField(name: string): string {
        return FIELD_RELATION_PREFIX + name;
    }

    protected _getFieldFromRelationName(name: string): string {
        name += '';
        if (name.substr(0, FIELD_RELATION_PREFIX.length) === FIELD_RELATION_PREFIX) {
            return name.substr(FIELD_RELATION_PREFIX.length);
        }
    }

    // endregion

    // region IProducible

    readonly '[Types/_entity/IProducible]': boolean;

    static produceInstance(data?: any, options?: any): any {
        const instanceOptions: IOptions = {
            rawData: data
        };
        if (options && options.adapter) {
            instanceOptions.adapter = options.adapter;
        }
        return new this(instanceOptions);
    }

    // endregion

    // region SerializableMixin

    _getSerializableState(state: IDefaultSerializableState): ISerializableState {
        let resultState: ISerializableState = SerializableMixin.prototype._getSerializableState.call(this, state);
        resultState = FormattableMixin.prototype._getSerializableState.call(this, resultState);
        resultState._changedFields = this[$changedFields as string];

        // Keep format if record has owner with format
        if (resultState.$options.owner && resultState.$options.owner.hasDeclaredFormat()) {
            resultState._format = resultState.$options.owner.getFormat();
        }

        delete resultState.$options.owner;

        return resultState;
    }

    _setSerializableState(state: ISerializableState): Function {
        const fromSerializableMixin = SerializableMixin.prototype._setSerializableState(state);
        const fromFormattableMixin = FormattableMixin.prototype._setSerializableState(state);

        return function(): void {
            fromSerializableMixin.call(this);
            fromFormattableMixin.call(this);

            this[$changedFields] = state._changedFields;
            if (state._format) {
                this._$format = state._format;
            }
        };
    }

    // endregion

    // region FormattableMixin

    setRawData(rawData: any): void {
        super.setRawData(rawData);
        this._nextVersion();
        this._clearFieldsCache();
        this._notifyChange();
    }

     hasDeclaredFormat(): boolean {
        const owner = this.getOwner();
        if (owner) {
            return owner.hasDeclaredFormat();
        } else {
            return super.hasDeclaredFormat.call(this);
        }
    }

    addField(format: Field | IFieldDeclaration, at?: number, value?: any): void {
        this._checkFormatIsWritable();
        format = this._buildField(format);

        super.addField(format, at);

        const name = format.getName();
        if (value !== undefined) {
            this.set(name, value);
        } else {
             this._notifyChange({
                  [name]: format.getDefaultValue()
             }, false);
        }
        this._childChanged(Record.prototype.addField);
        this._nextVersion();
    }

    removeField(name: string): void {
        this._checkFormatIsWritable();

        this._fieldsCache.delete(name);
        this._fieldsClone.delete(name);
        this._unsetChangedField(name);

        super.removeField(name);

        this._notifyChange({
             [name]: undefined
        }, false);
        this._childChanged(Record.prototype.removeField);
        this._nextVersion();
    }

    removeFieldAt(at: number): void {
        this._checkFormatIsWritable();

        const field = this._getFormat(true).at(at);
        let name;
        if (field) {
            name = field.getName();
            this._fieldsCache.delete(name);
            this._fieldsClone.delete(name);
            this._unsetChangedField(name);
        }

        super.removeFieldAt(at);

        if (field) {
            this._notifyChange({
                [name]: undefined
            }, false);
        }
        this._childChanged(Record.prototype.removeFieldAt);
        this._nextVersion();
    }

    protected _getFormat(build: boolean): format.Format {
        const owner = this.getOwner();
        if (owner) {
            // @ts-ignore
            return owner._getFormat(build);
        } else {
            return super._getFormat.call(this, build);
        }
    }

    protected _getFieldFormat(name: string, adapter: ITable | IRecord): Field | UniversalField {
        const owner = this.getOwner();
        if (owner) {
            // @ts-ignore
            return owner._getFieldFormat(name, adapter);
        } else {
            return super._getFieldFormat.call(this, name, adapter);
        }
    }

    protected _getRawDataAdapter: () => IRecord;

    /**
     * Создает адаптер для сырых данных
     * @protected
     */
    protected _createRawDataAdapter(): IRecord {
        return (this._getAdapter() as IAdapter).forRecord(this._getRawData(true));
    }

    /**
     * Проверяет, что формат записи доступен для записи
     * @protected
     */
    protected _checkFormatIsWritable(): void {
        const owner = this.getOwner();
        if (owner) {
            throw new Error(
                'Record format has read only access if record belongs to recordset. ' +
                'You should change recordset format instead.'
            );
        }
    }

    // endregion

    // region Public methods

    /**
     * Возвращает признак, что поле с указанным именем было изменено.
     * Если name не передано, то проверяет, что изменено хотя бы одно поле.
     * @param {String} [name] Имя поля
     * @return {Boolean}
     * @example
     * Проверим изменилось ли поле title:
     * <pre>
     *     var article = new Record({
     *         rawData: {
     *             id: 1,
     *             title: 'Initial Title'
     *         }
     *     });
     *     article.isChanged('title');//false
     *     article.set('title', 'New Title');
     *     article.isChanged('title');//true
     * </pre>
     * Проверим изменилось ли какое-нибудь поле:
     * <pre>
     *     var article = new Record({
     *         rawData: {
     *             id: 1,
     *             title: 'Initial Title'
     *         }
     *     });
     *     article.isChanged();//false
     *     article.set('title', 'New Title');
     *     article.isChanged();//true
     * </pre>
     */
    isChanged(name?: string): boolean {
        return name
            ? this._hasChangedField(name)
            : this.getChanged().length > 0;
    }

    /**
     * Возвращает рекордсет, которому принадлежит запись. Может не принадлежать рекордсету.
     * @return {Types/_collection/RecordSet|null}
     * @example
     * Проверим владельца записи до и после вставки в рекордсет:
     * <pre>
     *     var record = new Record(),
     *         rs1 = new RecordSet(),
     *         rs2 = new RecordSet();
     *
     *     record.getOwner();//null
     *
     *     rs1.add(record);
     *     record.getOwner() === null;//true
     *     rs1.at(0) === record;//false
     *     rs1.at(0).getOwner() === rs1;//true
     *
     *     rs2.add(record);
     *     record.getOwner() === null;//true
     *     rs2.at(0).getOwner() === rs2;//true
     * </pre>
     */
    getOwner(): RecordSet {
        return this._$owner;
    }

    /**
     * Отвязывает запись от рекордсета: сбрасывает ссылку на владельца и устанавливает состояние detached.
     */
    detach(): void {
        this._$owner = null;
        this.setState(STATES.DETACHED);
    }

    /**
     * Возвращает текущее состояние записи.
     * @return {RecordState}
     * @see state
     * @see setState
     * @example
     * Проверим состояние записи до и после вставки в рекордсет, а также после удаления из рекордсета:
     * <pre>
     *     var record = new Record(),
     *         RecordState = Record.RecordState,
     *         rs = new RecordSet();
     *
     *     record.getState() === RecordState.DETACHED;//true
     *
     *     rs.add(record);
     *     record.getState() === RecordState.ADDED;//true
     *
     *     rs.remove(record);
     *     record.getState() === RecordState.DETACHED;//true
     * </pre>
     */
    getState(): State {
        return this._$state;
    }

    /**
     * Устанавливает текущее состояние записи.
     * @param {RecordState} state Новое состояние записи.
     * @see state
     * @see getState
     * @example
     * Пометитм запись, как удаленную:
     * <pre>
     *     var record = new Record();
     *     record.setState(Record.RecordState.DELETED);
     * </pre>
     */
    setState(state: State): void {
        this._$state = state;
    }

    /**
     * Возвращает массив названий измененных полей.
     * @return {Array}
     * @example
     * Получим список изменненых полей статьи:
     * <pre>
     *     var article = new Record({
     *         rawData: {
     *             id: 1,
     *             date: new Date(2012, 12, 12),
     *             title: 'Initial Title'
     *         }
     *     });
     *
     *     article.getChanged();//[]
     *
     *     article.set({
     *         date: new Date(),
     *         title: 'New Title'
     *     });
     *     article.getChanged();//['date', 'title']
     * </pre>
     */
    getChanged(): string[] {
        return Object.keys(this._changedFields);
    }

    /**
     * Подтверждает изменения состояния записи с момента предыдущего вызова acceptChanges():
     * <ul>
     *     <li>Сбрасывает признак изменения для всех измененных полей;
     *     <li>Меняет {@link state} следующим образом:
     *         <ul>
     *             <li>Added или Changed становится Unchanged;</li>
     *             <li>Deleted становится Detached;</li>
     *             <li>остальные не меняются.</li>
     *         </ul>
     *     </li>
     * </ul>
     * Если передан аргумент fields, то подтверждаются изменения только указанного набора полей. {@link state State} в этом случае меняется только если fields включает в себя весь набор измененных полей.
     * @param {Array.<String>} [fields] Поля, в которых подтвердить изменения.
     * @param {Boolean} [spread=false] Распространять изменения по иерархии родителей. При включениии будут вызваны acceptChanges всех владельцев.
     * @example
     * Подтвердим изменения в записи:
     * <pre>
     *     var article = new Record({
     *         rawData: {
     *             id: 1,
     *             title: 'Initial Title'
     *         }
     *     });
     *
     *     article.set('title', 'New Title');
     *     article.getChanged();//['title']
     *     article.setState(Record.RecordState.DELETED);
     *
     *     article.acceptChanges();
     *     article.getChanged();//[]
     *     article.getState() === RecordState.DETACHED;//true
     * </pre>
     * Подтвердим изменение поля password:
     * <pre>
     *     var account = new Record({
     *         rawData: {
     *             id: 1,
     *             login: 'root'
     *             password: '123'
     *         }
     *     });
     *
     *     article.set({
     *         login: 'admin',
     *         password: '321'
     *     });
     *
     *     article.acceptChanges(['password']);
     *     article.getChanged();//['login']
     *     article.getState() === RecordState.CHANGED;//true
     * </pre>
     */
    acceptChanges(fields?: string[], spread?: boolean): void {
        if (spread === undefined && typeof fields === 'boolean') {
            spread = fields;
            fields = undefined;
        }

        if (fields === undefined) {
            this._clearChangedFields();
        } else {
            if (!(fields instanceof Array)) {
                throw new TypeError('Argument "fields" should be an instance of Array');
            }
            fields.forEach((field) => {
                this._unsetChangedField(field);
            });
        }

        if (this.getChanged().length === 0) {
            switch (this._$state) {
                case STATES.ADDED:
                case STATES.CHANGED:
                    this._$state = STATES.UNCHANGED;
                    break;
                case STATES.DELETED:
                    this._$state = STATES.DETACHED;
                    break;
            }
        }

        this._acceptedState = this._$state;

        if (spread) {
            this._childChanged(Record.prototype.acceptChanges);
        }
    }

    /**
     * Возвращает запись к состоянию, в котором она была с момента последнего вызова acceptChanges:
     * <ul>
     *     <li>Отменяются изменения всех полей;
     *     <li>{@link state State} возвращается к состоянию, в котором он был сразу после вызова acceptChanges.</li>
     * </ul>
     * Если передан аргумент fields, то откатываются изменения только указанного набора полей. {@link state State} в этом случае меняется только если fields включает в себя весь набор измененных полей.
     * @param {Array.<String>} [fields] Поля, в которых подтвердить изменения.
     * @param {Boolean} [spread=false] Распространять изменения по иерархии родителей. При включениии будут вызваны acceptChanges всех владельцев.
     * @example
     * Отменим изменения в записи:
     * <pre>
     *     var article = new Record({
     *         rawData: {
     *             id: 1,
     *             title: 'Initial Title'
     *         }
     *     });
     *
     *     article.set('title', 'New Title');
     *     article.getChanged();//['title']
     *     article.setState(Record.RecordState.DELETED);
     *
     *     article.rejectChanges();
     *     article.getChanged();//[]
     *     article.getState() === RecordState.DETACHED;//true
     *     article.get('title');//'Initial Title'
     * </pre>
     * Отменим изменение поля password:
     * <pre>
     *     var account = new Record({
     *         rawData: {
     *             id: 1,
     *             login: 'root'
     *             password: '123'
     *         }
     *     });
     *
     *     article.set({
     *         login: 'admin',
     *         password: '321'
     *     });
     *
     *     article.rejectChanges(['password']);
     *     article.getChanged();//['login']
     *     article.get('login');//'admin'
     *     article.get('password');//'123'
     * </pre>
     */
    rejectChanges(fields?: string[], spread?: boolean): void {
        if (spread === undefined && typeof fields === 'boolean') {
            spread = fields;
            fields = undefined;
        }

        const toSet = {};
        if (fields === undefined) {
            fields = this.getChanged();
        } else if (!(fields instanceof Array)) {
            throw new TypeError('Argument "fields" should be an instance of Array');
        }
        fields.forEach((name) => {
            if (this._hasChangedField(name)) {
                toSet[name] = this._getChangedFieldValue(name);
            }
        });

        this.set(toSet);
        for (const name in toSet) {
            if (toSet.hasOwnProperty(name)) {
                this._unsetChangedField(name);
            }
        }

        if (this.getChanged().length === 0) {
            this._$state = this._acceptedState;
        }

        if (spread) {
            this._childChanged(Record.prototype.rejectChanges);
        }
    }

    /**
     * Возвращает значения всех свойств в виде строки формата json
     * @return {String}
     * @example
     * Получим значения всех свойств в виде строки:
     * <pre>
     *     var article = new Model({
     *         rawData: {id: 1, title: 'Article 1'}
     *     });
     *     article.toString();//'{"id": 1, "title": "Article 1"}'
     * </pre>
     */
    toString(): string {
        const result = {};
        this.each((key, value) => {
            result[key] = value;
        });
        return JSON.stringify(result);
    }

    // endregion

    // region Proteted methods

    /**
     * Проверяет наличие ошибок
     * @param errors Массив ошибок
     * @protected
     */
    protected _checkErrors(errors: Error[]): void {
        if (errors.length) {
            // Looking for simple Error (use compare by >) that has priority to show.
            let error = errors[0];
            for (let i = errors.length; i > 0; i--) {
                if (error > errors[i]) {
                    error = errors[i];
                }
            }
            throw error;
        }
    }

    /**
     * Возвращает hash map
     * @param name Название поля или набор полей
     * @param [value] Значение поля
     * @protected
     */
    protected _getHashMap(name: string | object, value?: any): string | object {
        let map = name;
        if (!(map instanceof Object)) {
            map = {};
            map[name as string] = value;
        }
        return map;
    }

    /**
     * Обнуляет кэш значений полей
     * @protected
     */
    protected _clearFieldsCache(): void {
        this[$fieldsCache as string] = null;
        this[$fieldsClone as string] = null;
    }

    /**
     * Возвращает признак, что значение поля кэшируемое
     * @protected
     */
    protected _isFieldValueCacheable(value: any): boolean {
        switch (this._$cacheMode) {
            case CACHE_MODE_OBJECTS:
                return value instanceof Object;
            case CACHE_MODE_ALL:
                return true;
        }
        return false;
    }

    /**
     * Возвращает режим работы с клонами значений, поддреживающих клонирование
     * @param value Значение поля
     * @protected
     */
    protected _haveToClone(value: any): boolean {
        return this._$cloneChanged && value && value['[Types/_entity/ICloneable]'];
    }

    /**
     * Возвращает значение поля из "сырых" данных, прогнанное через фабрику
     * @param name Название поля
     * @protected
     */
    protected _getRawDataValue(name: string): any {
        const adapter = this._getRawDataAdapter();
        if (!adapter.has(name)) {
            return;
        }

        const value = adapter.get(name);
        const format = this._getFieldFormat(name, adapter);

        return factory.cast(
            value,
            this._getFieldType(format),
            {
                format,
                adapter: this._getAdapter()
            }
        );
    }

    /**
     * Конвертирует значение поля через фабрику и сохраняет его в "сырых" данных
     * @param name Название поля
     * @param value Значение поля
     * @param [compatible=false] Значение поля совместимо по типу
     * @protected
     */
    protected _setRawDataValue(name: string, value: any, compatible?: boolean): void {
        if (!compatible &&
            value &&
            value['[Types/_entity/FormattableMixin]']
        ) {
            this._checkAdapterCompatibility(value.getAdapter());
        }

        const adapter = this._getRawDataAdapter();

        value = factory.serialize(value, {
            format: this._getFieldFormat(name, adapter),
            adapter: this.getAdapter()
        });

        adapter.set(name, value);

        return value;
    }

    /**
     * Уведомляет об изменении полей записи
     * @param [map] Измененные поля
     * @param [spread=true] Распространить по иерархии родителей
     * @protected
     */
    protected _notifyChange(map?: object, spread?: boolean): void {
        map = map || {};
        if (spread === undefined || spread === true) {
            this._childChanged(map);
        }
        this._nextVersion();
        this._notify('onPropertyChange', map);
    }

    /**
     * Очищает информацию об измененных полях
     * @protected
     */
    protected _clearChangedFields(): void {
        this[$changedFields as string] = {};
    }

    /**
     * Возвращает признак наличия изменений в поле
     * @param name Название поля
     * @protected
     */
    protected _hasChangedField(name: string): boolean {
        return this._changedFields.hasOwnProperty(name);
    }

    /**
     * Возвращает оригинальное значение измененного поля
     * @param name Название поля
     * @protected
     */
    protected _getChangedFieldValue(name: string): any {
        return this._changedFields[name];
    }

    /**
     * Устанавливает признак изменения поля
     * @param name Название поля
     * @param value Старое значение поля
     * @param byLink Значение изменилось по ссылке
     * @protected
     */
    protected _setChangedField(name: string, value: any, byLink?: boolean): void {
        if (!this[$changedFields as string].hasOwnProperty(name)) {
            this[$changedFields as string][name] = [value, Boolean(byLink)];
        }
        switch (this._$state) {
            case STATES.UNCHANGED:
                this._$state = STATES.CHANGED;
                break;
        }
    }

    /**
     * Снимает признак изменения поля
     * @param name Название поля
     * @protected
     */
    protected _unsetChangedField(name: string): void {
        delete this[$changedFields as string][name];
    }

    // endregion

    // region Deprecated

    /**
     * @deprecated
     */
    static extend(mixinsList: any, classExtender: any): Function {
         return deprecateExtend(
              this,
              classExtender,
              mixinsList,
              'Types/_entity/Record'
         );
    }

    // endregion

    // region Statics

    static get RecordState(): IStatesHash {
        return STATES;
    }

    static get CACHE_MODE_OBJECTS(): symbol | string {
        return CACHE_MODE_OBJECTS;
    }

    static get CACHE_MODE_ALL(): symbol | string {
        return CACHE_MODE_ALL;
    }

    /**
     * Создает запись по объекту c учетом типов значений полей. Поля добавляются в запись в алфавитном порядке.
     * @example
     * <pre>
     * var record = Record.fromObject({
     *         id: 1,
     *         title: 'title'
     *     }, 'Types/entity:adapter.Json'),
     *     format = record.getFormat();
     * format.each(function(field) {
     *     console.log(field.getName() + ': ' + field.getType());
     * });
     * //output: 'id: Integer', 'title: String'
     * </pre>
     * @param data Объект вида "имя поля" -> "значение поля"
     * @param [adapter='Types/entity:adapter.Json'] Адаптер для сырых данных
     * @static
     */
    static fromObject(data: any, adapter?: IAdapter | string): Record | null {
        if (data === null) {
            return data;
        }
        if (data && (data instanceof Record)) {
            return data;
        }

        const record = new Record({
            adapter: adapter || 'Types/entity:adapter.Json',
            format: []
        });

        let sortNames = [];
        for (const name in data) {
            if (data.hasOwnProperty(name)) {
                sortNames.push(name);
            }
        }
        sortNames = sortNames.sort();

        for (let i = 0, len = sortNames.length; i < len; i++) {
            const name = sortNames[i];
            const value = data[name];

            if (value === undefined) {
                continue;
            }

            Record.addFieldTo(record, name, value);
        }

        return record;
    }

    /**
     * Создает запись c набором полей, ограниченным фильтром.
     * @param record Исходная запись
     * @param callback Функция фильтрации полей, аргументами приходят имя поля и его значение. Должна вернуть boolean - прошло ли поле фильтр.
     * @static
     */
    static filter(record: Record, callback: (name: string, value: any) => boolean): Record {
        const result = new Record({
            adapter: record.getAdapter()
        });

        record.getFormat().each((field) => {
            const name = field.getName();
            const value = record.get(name);
            if (!callback || callback(name, value)) {
                result.addField(field);
                result.set(name, value);
            }
        });

        result.acceptChanges();

        return result;
    }

    /**
     * Добавляет поле в запись. Если формат не указан, то он строится по типу значения поля.
     * @param record Запись
     * @param name Имя поля
     * @param value Значение поля
     * @param [format] Формат поля
     * @static
     */
    protected static addFieldTo(record: Record, name: string, value: any, format?: IFieldDeclaration): void {
        if (!format) {
            let detectedFormat = getValueType(value);
            if (typeof detectedFormat === 'string') {
                detectedFormat = {name: '', type: detectedFormat};
            }
            detectedFormat.name = name;
            format = detectedFormat;
        }

        record.addField(format, undefined, value);
    }

    /**
     * Создает запись c указанным набором полей
     * @param record Исходная запись
     * @param fields Набор полей, которые следует оставить в записи
     * @static
     */
    protected static filterFields(record: Record, fields: string[]): Record {
        if (!(fields instanceof Array)) {
            throw new TypeError('Argument "fields" should be an instance of Array');
        }

        return Record.filter(record, (name) => {
            return fields.indexOf(name) > -1;
        });
    }

<<<<<<< HEAD
               // Set which data to field name => value
               return {
                  target,
                  data: map
               };
            }
      }
   }

   protected _getRelationNameForField(name: string): string {
      return FIELD_RELATION_PREFIX + name;
   }

   protected _getFieldFromRelationName(name: string): string {
      name += '';
      if (name.substr(0, FIELD_RELATION_PREFIX.length) === FIELD_RELATION_PREFIX) {
         return name.substr(FIELD_RELATION_PREFIX.length);
      }
   }

   // endregion

   // region IProducible

   readonly '[Types/_entity/IProducible]': boolean;

   static produceInstance(data?: any, options?: any): any {
      const instanceOptions: IOptions = {
         rawData: data
      };
      if (options && options.adapter) {
         instanceOptions.adapter = options.adapter;
      }
      if (options && options.formatController) {
         instanceOptions.formatController = options.formatController;
      }
      return new this(instanceOptions);
   }

   // endregion

   // region SerializableMixin

   _getSerializableState(state: IDefaultSerializableState): ISerializableState {
      let resultState: ISerializableState = SerializableMixin.prototype._getSerializableState.call(this, state);
      resultState = FormattableMixin.prototype._getSerializableState.call(this, resultState);
      resultState._changedFields = this[$changedFields as string];

      // Keep format if record has owner with format
      if (resultState.$options.owner && resultState.$options.owner.hasDeclaredFormat()) {
         resultState._format = resultState.$options.owner.getFormat();
      }

      delete resultState.$options.owner;

      return resultState;
   }

   _setSerializableState(state: ISerializableState): Function {
      const fromSerializableMixin = SerializableMixin.prototype._setSerializableState(state);
      const fromFormattableMixin = FormattableMixin.prototype._setSerializableState(state);

      return function(): void {
         fromSerializableMixin.call(this);
         fromFormattableMixin.call(this);

         this[$changedFields] = state._changedFields;
         if (state._format) {
            this._$format = state._format;
         }
      };
   }

   // endregion

   // region FormattableMixin

   setRawData(rawData: any): void {
      super.setRawData(rawData);
      this._nextVersion();
      this._clearFieldsCache();
      this._notifyChange();
   }

    hasDeclaredFormat(): boolean {
      const owner = this.getOwner();
      if (owner) {
         return owner.hasDeclaredFormat();
      } else {
         return super.hasDeclaredFormat.call(this);
      }
   }

   addField(format: Field | IFieldDeclaration, at?: number, value?: any): void {
      this._checkFormatIsWritable();
      format = this._buildField(format);

      super.addField(format, at);

      const name = format.getName();
      if (value !== undefined) {
         this.set(name, value);
      } else {
          this._notifyChange({
              [name]: format.getDefaultValue()
          }, false);
      }
      this._childChanged(Record.prototype.addField);
      this._nextVersion();
   }

   removeField(name: string): void {
      this._checkFormatIsWritable();

      this._fieldsCache.delete(name);
      this._fieldsClone.delete(name);
      this._unsetChangedField(name);

      super.removeField(name);

      this._notifyChange({
          [name]: undefined
      }, false);
      this._childChanged(Record.prototype.removeField);
      this._nextVersion();
   }

   removeFieldAt(at: number): void {
      this._checkFormatIsWritable();

      const field = this._getFormat(true).at(at);
      let name;
      if (field) {
         name = field.getName();
         this._fieldsCache.delete(name);
         this._fieldsClone.delete(name);
         this._unsetChangedField(name);
      }

      super.removeFieldAt(at);

      if (field) {
         this._notifyChange({
            [name]: undefined
         }, false);
      }
      this._childChanged(Record.prototype.removeFieldAt);
      this._nextVersion();
   }

   protected _getFormat(build: boolean): format.Format {
      const owner = this.getOwner();
      if (owner) {
         return (owner as any)._getFormat(build);
      } else {
         return super._getFormat.call(this, build);
      }
   }

   protected _getFieldFormat(name: string, adapter: ITable | IRecord): Field | UniversalField {
      const owner = this.getOwner();
      if (owner) {
         return (owner as any)._getFieldFormat(name, adapter);
      } else {
         return super._getFieldFormat.call(this, name, adapter);
      }
   }

   protected _getRawDataAdapter: () => IRecord;

   /**
    * Создает адаптер для сырых данных
    * @protected
    */
   protected _createRawDataAdapter(): IRecord {
      return (this._getAdapter() as IAdapter).forRecord(this._getRawData(true));
   }

   /**
    * Проверяет, что формат записи доступен для записи
    * @protected
    */
   protected _checkFormatIsWritable(): void {
      const owner = this.getOwner();
      if (owner) {
         throw new Error(
            'Record format has read only access if record belongs to recordset. ' +
            'You should change recordset format instead.'
         );
      }
   }

   // endregion

   // region Public methods

   /**
    * Возвращает признак, что поле с указанным именем было изменено.
    * Если name не передано, то проверяет, что изменено хотя бы одно поле.
    * @param {String} [name] Имя поля
    * @return {Boolean}
    * @example
    * Проверим изменилось ли поле title:
    * <pre>
    *    var article = new Record({
    *       rawData: {
    *          id: 1,
    *          title: 'Initial Title'
    *       }
    *    });
    *    article.isChanged('title');//false
    *    article.set('title', 'New Title');
    *    article.isChanged('title');//true
    * </pre>
    * Проверим изменилось ли какое-нибудь поле:
    * <pre>
    *    var article = new Record({
    *       rawData: {
    *          id: 1,
    *          title: 'Initial Title'
    *       }
    *    });
    *    article.isChanged();//false
    *    article.set('title', 'New Title');
    *    article.isChanged();//true
    * </pre>
    */
   isChanged(name?: string): boolean {
      return name
         ? this._hasChangedField(name)
         : this.getChanged().length > 0;
   }

   /**
    * Возвращает рекордсет, которому принадлежит запись. Может не принадлежать рекордсету.
    * @return {Types/_collection/RecordSet|null}
    * @example
    * Проверим владельца записи до и после вставки в рекордсет:
    * <pre>
    *    var record = new Record(),
    *       rs1 = new RecordSet(),
    *       rs2 = new RecordSet();
    *
    *    record.getOwner();//null
    *
    *    rs1.add(record);
    *    record.getOwner() === null;//true
    *    rs1.at(0) === record;//false
    *    rs1.at(0).getOwner() === rs1;//true
    *
    *    rs2.add(record);
    *    record.getOwner() === null;//true
    *    rs2.at(0).getOwner() === rs2;//true
    * </pre>
    */
   getOwner(): RecordSet {
      return this._$owner;
   }

   /**
    * Отвязывает запись от рекордсета: сбрасывает ссылку на владельца и устанавливает состояние detached.
    */
   detach(): void {
      this._$owner = null;
      this.setState(STATES.DETACHED);
   }

   /**
    * Возвращает текущее состояние записи.
    * @return {RecordState}
    * @see state
    * @see setState
    * @example
    * Проверим состояние записи до и после вставки в рекордсет, а также после удаления из рекордсета:
    * <pre>
    *    var record = new Record(),
    *       RecordState = Record.RecordState,
    *       rs = new RecordSet();
    *
    *    record.getState() === RecordState.DETACHED;//true
    *
    *    rs.add(record);
    *    record.getState() === RecordState.ADDED;//true
    *
    *    rs.remove(record);
    *    record.getState() === RecordState.DETACHED;//true
    * </pre>
    */
   getState(): State {
      return this._$state;
   }

   /**
    * Устанавливает текущее состояние записи.
    * @param {RecordState} state Новое состояние записи.
    * @see state
    * @see getState
    * @example
    * Пометитм запись, как удаленную:
    * <pre>
    *    var record = new Record();
    *    record.setState(Record.RecordState.DELETED);
    * </pre>
    */
   setState(state: State): void {
      this._$state = state;
   }

   /**
    * Возвращает массив названий измененных полей.
    * @return {Array}
    * @example
    * Получим список изменненых полей статьи:
    * <pre>
    *    var article = new Record({
    *       rawData: {
    *          id: 1,
    *          date: new Date(2012, 12, 12),
    *          title: 'Initial Title'
    *       }
    *    });
    *
    *    article.getChanged();//[]
    *
    *    article.set({
    *       date: new Date(),
    *       title: 'New Title'
    *    });
    *    article.getChanged();//['date', 'title']
    * </pre>
    */
   getChanged(): string[] {
      return Object.keys(this._changedFields);
   }

   /**
    * Подтверждает изменения состояния записи с момента предыдущего вызова acceptChanges():
    * <ul>
    *    <li>Сбрасывает признак изменения для всех измененных полей;
    *    <li>Меняет {@link state} следующим образом:
    *       <ul>
    *          <li>Added или Changed становится Unchanged;</li>
    *          <li>Deleted становится Detached;</li>
    *          <li>остальные не меняются.</li>
    *       </ul>
    *    </li>
    * </ul>
    * Если передан аргумент fields, то подтверждаются изменения только указанного набора полей. {@link state State} в этом случае меняется только если fields включает в себя весь набор измененных полей.
    * @param {Array.<String>} [fields] Поля, в которых подтвердить изменения.
    * @param {Boolean} [spread=false] Распространять изменения по иерархии родителей. При включениии будут вызваны acceptChanges всех владельцев.
    * @example
    * Подтвердим изменения в записи:
    * <pre>
    *    var article = new Record({
    *       rawData: {
    *          id: 1,
    *          title: 'Initial Title'
    *       }
    *    });
    *
    *    article.set('title', 'New Title');
    *    article.getChanged();//['title']
    *    article.setState(Record.RecordState.DELETED);
    *
    *    article.acceptChanges();
    *    article.getChanged();//[]
    *    article.getState() === RecordState.DETACHED;//true
    * </pre>
    * Подтвердим изменение поля password:
    * <pre>
    *    var account = new Record({
    *       rawData: {
    *          id: 1,
    *          login: 'root'
    *          password: '123'
    *       }
    *    });
    *
    *    article.set({
    *       login: 'admin',
    *       password: '321'
    *    });
    *
    *    article.acceptChanges(['password']);
    *    article.getChanged();//['login']
    *    article.getState() === RecordState.CHANGED;//true
    * </pre>
    */
   acceptChanges(fields?: string[], spread?: boolean): void {
      if (spread === undefined && typeof fields === 'boolean') {
         spread = fields;
         fields = undefined;
      }

      if (fields === undefined) {
         this._clearChangedFields();
      } else {
         if (!(fields instanceof Array)) {
            throw new TypeError('Argument "fields" should be an instance of Array');
         }
         fields.forEach((field) => {
            this._unsetChangedField(field);
         });
      }

      if (this.getChanged().length === 0) {
         switch (this._$state) {
            case STATES.ADDED:
            case STATES.CHANGED:
               this._$state = STATES.UNCHANGED;
               break;
            case STATES.DELETED:
               this._$state = STATES.DETACHED;
               break;
         }
      }

      this._acceptedState = this._$state;

      if (spread) {
         this._childChanged(Record.prototype.acceptChanges);
      }
   }

   /**
    * Возвращает запись к состоянию, в котором она была с момента последнего вызова acceptChanges:
    * <ul>
    *    <li>Отменяются изменения всех полей;
    *    <li>{@link state State} возвращается к состоянию, в котором он был сразу после вызова acceptChanges.</li>
    * </ul>
    * Если передан аргумент fields, то откатываются изменения только указанного набора полей. {@link state State} в этом случае меняется только если fields включает в себя весь набор измененных полей.
    * @param {Array.<String>} [fields] Поля, в которых подтвердить изменения.
    * @param {Boolean} [spread=false] Распространять изменения по иерархии родителей. При включениии будут вызваны acceptChanges всех владельцев.
    * @example
    * Отменим изменения в записи:
    * <pre>
    *    var article = new Record({
    *       rawData: {
    *          id: 1,
    *          title: 'Initial Title'
    *       }
    *    });
    *
    *    article.set('title', 'New Title');
    *    article.getChanged();//['title']
    *    article.setState(Record.RecordState.DELETED);
    *
    *    article.rejectChanges();
    *    article.getChanged();//[]
    *    article.getState() === RecordState.DETACHED;//true
    *    article.get('title');//'Initial Title'
    * </pre>
    * Отменим изменение поля password:
    * <pre>
    *    var account = new Record({
    *       rawData: {
    *          id: 1,
    *          login: 'root'
    *          password: '123'
    *       }
    *    });
    *
    *    article.set({
    *       login: 'admin',
    *       password: '321'
    *    });
    *
    *    article.rejectChanges(['password']);
    *    article.getChanged();//['login']
    *    article.get('login');//'admin'
    *    article.get('password');//'123'
    * </pre>
    */
   rejectChanges(fields?: string[], spread?: boolean): void {
      if (spread === undefined && typeof fields === 'boolean') {
         spread = fields;
         fields = undefined;
      }

      const toSet = {};
      if (fields === undefined) {
         fields = this.getChanged();
      } else if (!(fields instanceof Array)) {
         throw new TypeError('Argument "fields" should be an instance of Array');
      }
      fields.forEach((name) => {
         if (this._hasChangedField(name)) {
            toSet[name] = this._getChangedFieldValue(name);
         }
      });

      this.set(toSet);
      for (const name in toSet) {
         if (toSet.hasOwnProperty(name)) {
            this._unsetChangedField(name);
         }
      }

      if (this.getChanged().length === 0) {
         this._$state = this._acceptedState;
      }

      if (spread) {
         this._childChanged(Record.prototype.rejectChanges);
      }
   }

   /**
    * Возвращает значения всех свойств в виде строки формата json
    * @return {String}
    * @example
    * Получим значения всех свойств в виде строки:
    * <pre>
    *    var article = new Model({
    *       rawData: {id: 1, title: 'Article 1'}
    *    });
    *    article.toString();//'{"id": 1, "title": "Article 1"}'
    * </pre>
    */
   toString(): string {
      const result = {};
      this.each((key, value) => {
         result[key] = value;
      });
      return JSON.stringify(result);
   }

   // endregion

   // region Proteted methods

   /**
    * Проверяет наличие ошибок
    * @param errors Массив ошибок
    * @protected
    */
   protected _checkErrors(errors: Error[]): void {
      if (errors.length) {
         // Looking for simple Error (use compare by >) that has priority to show.
         let error = errors[0];
         for (let i = errors.length; i > 0; i--) {
            if (error > errors[i]) {
               error = errors[i];
            }
         }
         throw error;
      }
   }

   /**
    * Возвращает hash map
    * @param name Название поля или набор полей
    * @param [value] Значение поля
    * @protected
    */
   protected _getHashMap(name: string | object, value?: any): string | object {
      let map = name;
      if (!(map instanceof Object)) {
         map = {};
         map[name as string] = value;
      }
      return map;
   }

   /**
    * Обнуляет кэш значений полей
    * @protected
    */
   protected _clearFieldsCache(): void {
      this[$fieldsCache as string] = null;
      this[$fieldsClone as string] = null;
   }

   /**
    * Возвращает признак, что значение поля кэшируемое
    * @protected
    */
   protected _isFieldValueCacheable(value: any): boolean {
      switch (this._$cacheMode) {
         case CACHE_MODE_OBJECTS:
            return value instanceof Object;
         case CACHE_MODE_ALL:
            return true;
      }
      return false;
   }

   /**
    * Возвращает режим работы с клонами значений, поддреживающих клонирование
    * @param value Значение поля
    * @protected
    */
   protected _haveToClone(value: any): boolean {
      return this._$cloneChanged && value && value['[Types/_entity/ICloneable]'];
   }

   /**
    * Возвращает значение поля из "сырых" данных, прогнанное через фабрику
    * @param name Название поля
    * @protected
    */
   protected _getRawDataValue(name: string): any {
      const adapter = this._getRawDataAdapter();
      if (!adapter.has(name)) {
         return;
      }

      const value = adapter.get(name);
      const format = this._getFieldFormat(name, adapter);

      return factory.cast(
         value,
         this._getFieldType(format),
         {
            format,
            adapter: this._getAdapter(),
            formatController: this._$formatController
         }
      );
   }

   /**
    * Конвертирует значение поля через фабрику и сохраняет его в "сырых" данных
    * @param name Название поля
    * @param value Значение поля
    * @param [compatible=false] Значение поля совместимо по типу
    * @protected
    */
   protected _setRawDataValue(name: string, value: any, compatible?: boolean): void {
      if (!compatible &&
         value &&
         value['[Types/_entity/FormattableMixin]']
      ) {
         this._checkAdapterCompatibility(value.getAdapter());
      }

      const adapter = this._getRawDataAdapter();

      value = factory.serialize(value, {
         format: this._getFieldFormat(name, adapter),
         adapter: this.getAdapter()
      });

      adapter.set(name, value);

      return value;
   }

   /**
    * Уведомляет об изменении полей записи
    * @param [map] Измененные поля
    * @param [spread=true] Распространить по иерархии родителей
    * @protected
    */
   protected _notifyChange(map?: object, spread?: boolean): void {
      map = map || {};
      if (spread === undefined || spread === true) {
         this._childChanged(map);
      }
      this._nextVersion();
      this._notify('onPropertyChange', map);
   }

   /**
    * Очищает информацию об измененных полях
    * @protected
    */
   protected _clearChangedFields(): void {
      this[$changedFields as string] = {};
   }

   /**
    * Возвращает признак наличия изменений в поле
    * @param name Название поля
    * @protected
    */
   protected _hasChangedField(name: string): boolean {
      return this._changedFields.hasOwnProperty(name);
   }

   /**
    * Возвращает оригинальное значение измененного поля
    * @param name Название поля
    * @protected
    */
   protected _getChangedFieldValue(name: string): any {
      return this._changedFields[name];
   }

   /**
    * Устанавливает признак изменения поля
    * @param name Название поля
    * @param value Старое значение поля
    * @param byLink Значение изменилось по ссылке
    * @protected
    */
   protected _setChangedField(name: string, value: any, byLink?: boolean): void {
      if (!this[$changedFields as string].hasOwnProperty(name)) {
         this[$changedFields as string][name] = [value, Boolean(byLink)];
      }
      switch (this._$state) {
         case STATES.UNCHANGED:
            this._$state = STATES.CHANGED;
            break;
      }
   }

   /**
    * Снимает признак изменения поля
    * @param name Название поля
    * @protected
    */
   protected _unsetChangedField(name: string): void {
      delete this[$changedFields as string][name];
   }

   // endregion

   // region Deprecated

   /**
    * @deprecated
    */
   static extend(mixinsList: any, classExtender: any): Function {
       return deprecateExtend(
           this,
           classExtender,
           mixinsList,
           'Types/_entity/Record'
       );
   }

   // endregion

   // region Statics

   static get RecordState(): IStatesHash {
      return STATES;
   }

   static get CACHE_MODE_OBJECTS(): symbol | string {
      return CACHE_MODE_OBJECTS;
   }

   static get CACHE_MODE_ALL(): symbol | string {
      return CACHE_MODE_ALL;
   }

   /**
    * Создает запись по объекту c учетом типов значений полей. Поля добавляются в запись в алфавитном порядке.
    * @example
    * <pre>
    * var record = Record.fromObject({
    *       id: 1,
    *       title: 'title'
    *    }, 'Types/entity:adapter.Json'),
    *    format = record.getFormat();
    * format.each(function(field) {
    *    console.log(field.getName() + ': ' + field.getType());
    * });
    * //output: 'id: Integer', 'title: String'
    * </pre>
    * @param data Объект вида "имя поля" -> "значение поля"
    * @param [adapter='Types/entity:adapter.Json'] Адаптер для сырых данных
    * @static
    */
   static fromObject(data: any, adapter?: IAdapter | string): Record | null {
      if (data === null) {
         return data;
      }
      if (data && (data instanceof Record)) {
         return data;
      }

      const record = new Record({
         adapter: adapter || 'Types/entity:adapter.Json',
         format: []
      });

      let sortNames = [];
      for (const name in data) {
         if (data.hasOwnProperty(name)) {
            sortNames.push(name);
         }
      }
      sortNames = sortNames.sort();

      for (let i = 0, len = sortNames.length; i < len; i++) {
         const name = sortNames[i];
         const value = data[name];

         if (value === undefined) {
            continue;
         }

         Record.addFieldTo(record, name, value);
      }

      return record;
   }

   /**
    * Создает запись c набором полей, ограниченным фильтром.
    * @param record Исходная запись
    * @param callback Функция фильтрации полей, аргументами приходят имя поля и его значение. Должна вернуть boolean - прошло ли поле фильтр.
    * @static
    */
   static filter(record: Record, callback: (name: string, value: any) => boolean): Record {
      const result = new Record({
         adapter: record.getAdapter()
      });

      record.getFormat().each((field) => {
         const name = field.getName();
         const value = record.get(name);
         if (!callback || callback(name, value)) {
            result.addField(field);
            result.set(name, value);
         }
      });

      result.acceptChanges();

      return result;
   }

   /**
    * Добавляет поле в запись. Если формат не указан, то он строится по типу значения поля.
    * @param record Запись
    * @param name Имя поля
    * @param value Значение поля
    * @param [format] Формат поля
    * @static
    */
   protected static addFieldTo(record: Record, name: string, value: any, format?: IFieldDeclaration): void {
      if (!format) {
         let detectedFormat = getValueType(value);
         if (typeof detectedFormat === 'string') {
            detectedFormat = {name: '', type: detectedFormat};
         }
         detectedFormat.name = name;
         format = detectedFormat;
      }

      record.addField(format, undefined, value);
   }

   /**
    * Создает запись c указанным набором полей
    * @param record Исходная запись
    * @param fields Набор полей, которые следует оставить в записи
    * @static
    */
   protected static filterFields(record: Record, fields: string[]): Record {
      if (!(fields instanceof Array)) {
         throw new TypeError('Argument "fields" should be an instance of Array');
      }

      return Record.filter(record, (name) => {
         return fields.indexOf(name) > -1;
      });
   }

   // endregion
}

Object.assign(Record.prototype, {
   '[Types/_entity/Record]': true,
   '[Types/_collection/IEnumerable]': true,
   '[Types/_entity/IEquatable]': true,
   '[Types/_entity/IObject]': true,
   '[Types/_entity/IObservableObject]': true,
   '[Types/_entity/IProducible]': true,
   '[Types/_entity/relation/IReceiver]': true,
   _moduleName: 'Types/entity:Record',
   _$state: STATES.DETACHED,
   _$cacheMode: CACHE_MODE_OBJECTS,
   _$cloneChanged: false,
   _$owner: null,
   _acceptedState: undefined
=======
    // endregion
}

Object.assign(Record.prototype, {
    '[Types/_entity/Record]': true,
    '[Types/_collection/IEnumerable]': true,
    '[Types/_entity/ICloneable]': true,
    '[Types/_entity/IEquatable]': true,
    '[Types/_entity/IObject]': true,
    '[Types/_entity/IObservableObject]': true,
    '[Types/_entity/IProducible]': true,
    '[Types/_entity/relation/IReceiver]': true,
    _moduleName: 'Types/entity:Record',
    _$state: STATES.DETACHED,
    _$cacheMode: CACHE_MODE_OBJECTS,
    _$cloneChanged: false,
    _$owner: null,
    _acceptedState: undefined
>>>>>>> c2074e12
});

/**
 * Измененные поля и оригинальные значения
 */
Record.prototype[$changedFields as string] = null;

register('Types/entity:Record', Record, {instantiate: false});<|MERGE_RESOLUTION|>--- conflicted
+++ resolved
@@ -76,13 +76,8 @@
 
 type pairsTuple = [string, any, any];
 
-<<<<<<< HEAD
 export interface IOptions extends IFormattableOptions, IVersionableMixinOptions {
    owner?: RecordSet;
-=======
-export interface IOptions extends IFormattableOptions {
-    owner?: RecordSet;
->>>>>>> c2074e12
 }
 
 export interface ISerializableState extends IDefaultSerializableState, IFormattableSerializableState {
@@ -268,193 +263,12 @@
     FormattableMixin,
     VersionableMixin
 ) implements
-<<<<<<< HEAD
    IObject,
    IObservableObject,
    IProducible,
    IEquatable,
    IEnumerable<any>,
    IReceiver {
-
-   /**
-    * Объект содержащий закэшированные значения полей
-    */
-   protected get _fieldsCache(): Map<string, any> {
-      return this[$fieldsCache as string] || (this[$fieldsCache as string] = new Map());
-   }
-
-   /**
-    * Объект содержащий клонированные значения полей
-    */
-   protected get _fieldsClone(): Map<string, any> {
-      return this[$fieldsClone as string] || (this[$fieldsClone as string] = new Map());
-   }
-
-   /**
-    * Данные об измененных полях
-    */
-   protected get _changedFields(): object {
-      const result = {};
-      const changedFields = this[$changedFields as string];
-
-      if (!changedFields) {
-         return result;
-      }
-
-      let data;
-      let byLink;
-      let value;
-      Object.keys(changedFields).forEach((field) => {
-         data = changedFields[field];
-         value = data[0];
-         byLink = data[1];
-
-         // Check record state if it's changed by link
-         if (value && byLink && value['[Types/_entity/Record]'] && !value.isChanged()) {
-            return;
-         }
-         result[field] = this._haveToClone(value) && this._fieldsClone.has(field)
-            ? this._fieldsClone.get(field)
-            : value;
-      });
-
-      return result;
-   }
-
-   /**
-    * Состояние записи после последнего вызова {@link acceptChanges}
-    */
-   protected _acceptedState: State;
-
-   /**
-    * @typedef {String} RecordState
-    * @variant Added Запись была добавлена в рекордсет, но метод {@link acceptChanges} не был вызыван.
-    * @variant Deleted Запись была отмечена удаленной с использованием метода {@link setState}, но метод {@link acceptChanges} не был вызван.
-    * @variant Changed Запись была изменена, но метод {@link acceptChanges} не был вызван. Автоматически переходит в это состояние при изменении любого поля, если до этого состояние было Unchanged.
-    * @variant Unchanged С момента последнего вызова {@link acceptChanges} запись не была изменена.
-    * @variant Detached Запись не была вставлена ни в один рекордсет, либо запись была удалена из рекордсета.
-    */
-
-   /**
-    * @cfg {RecordState} Текущее состояние записи по отношению к рекордсету: отражает факт принадлежности записи к рекордсету и сценарий, в результате которого эта принадлежность была сформирована.
-    * @name Types/_entity/Record#state
-    * @see getState
-    * @see setState
-    * @see getOwner
-    */
-   protected _$state: State;
-
-   /**
-    * @cfg {String} Режим кеширования
-    */
-   protected _$cacheMode: string | symbol;
-
-   /**
-    * @cfg {Boolean} Клонировать значения полей, поддерживающих интерфейс {@link Types/_entity/ICloneable}, и при вызове rejectChages восстанавливать клонированные значения.
-    * @name Types/_entity/Record#cloneChanged
-    * @see rejectChanges
-    */
-   protected _$cloneChanged: boolean;
-
-   /**
-    * @cfg {Types/_collection/RecordSet} Рекордсет, которому принадлежит запись
-    * @name Types/_entity/Record#owner
-    */
-   protected _$owner: RecordSet;
-
-   constructor(options?: IOptions) {
-      if (options && options.owner && !options.owner['[Types/_collection/RecordSet]']) {
-         throw new TypeError('Records owner should be an instance of Types/collection:RecordSet');
-      }
-
-      super(options);
-      OptionsToPropertyMixin.call(this, options);
-      SerializableMixin.call(this);
-      FormattableMixin.call(this, options);
-      ReadWriteMixin.call(this, options);
-
-      this._publish('onPropertyChange');
-      this._clearChangedFields();
-      this._acceptedState = this._$state;
-   }
-
-   destroy(): void {
-      this[$changedFields as string] = null;
-      this._clearFieldsCache();
-
-      ReadWriteMixin.prototype.destroy.call(this);
-      DestroyableMixin.prototype.destroy.call(this);
-   }
-
-   // region IObject
-
-   readonly '[Types/_entity/IObject]': boolean;
-
-   get(name: string): any {
-      const cache = this._fieldsCache;
-      if (cache.has(name)) {
-         return cache.get(name);
-      }
-
-      const value = this._getRawDataValue(name);
-      if (this._isFieldValueCacheable(value)) {
-         this._addChild(value, this._getRelationNameForField(name));
-         cache.set(name, value);
-         if (this._haveToClone(value)) {
-            this._fieldsClone.set(name, value.clone());
-         }
-      }
-
-      return value;
-   }
-
-   set(name: string | object, value?: any): void {
-      const map = this._getHashMap(name, value);
-      const errors = [];
-
-      const changed = this._setPairs(
-         Object.keys(map).map((key) => [key, map[key], this.get(key)] as pairsTuple),
-         errors
-      );
-
-      if (changed) {
-         this._notifyChange(changed);
-      }
-
-      this._checkErrors(errors);
-   }
-
-   has(name: string): boolean {
-      return this._getRawDataFields().indexOf(name) > -1;
-   }
-
-   /**
-    * Устанавливает значения полей из пар "новое значение => старое значение"
-    * @param pairs Массив элементов вида [имя поля, новое значение, старое значение]
-    * @param errors Ошибки установки значений по полям
-    * @return Изменившиеся значения
-    * @protected
-    */
-   protected _setPairs(pairs: pairsTuple[], errors: string[]): object {
-      let changed = null;
-
-      pairs.forEach((item) => {
-         const [key, newValue, oldValue]: pairsTuple = item;
-         let value = newValue;
-
-         // Check if value changed
-         if (isEqualValues(value, oldValue)) {
-            // Update raw data by link if same Object has been set
-            if (typeof value === 'object') {
-               this._setRawDataValue(key, value);
-=======
-    IObject,
-    IObservableObject,
-    ICloneable,
-    IProducible,
-    IEquatable,
-    IEnumerable<any>,
-    IReceiver {
 
     /**
      * Объект содержащий закэшированные значения полей
@@ -492,7 +306,6 @@
             // Check record state if it's changed by link
             if (value && byLink && value['[Types/_entity/Record]'] && !value.isChanged()) {
                 return;
->>>>>>> c2074e12
             }
             result[field] = this._haveToClone(value) && this._fieldsClone.has(field)
                 ? this._fieldsClone.get(field)
@@ -537,11 +350,11 @@
      */
     protected _$cloneChanged: boolean;
 
-    /**
-     * @cfg {Types/_collection/RecordSet} Рекордсет, которому принадлежит запись
-     * @name Types/_entity/Record#owner
-     */
-    protected _$owner: any;
+   /**
+    * @cfg {Types/_collection/RecordSet} Рекордсет, которому принадлежит запись
+    * @name Types/_entity/Record#owner
+    */
+   protected _$owner: RecordSet;
 
     constructor(options?: IOptions) {
         if (options && options.owner && !options.owner['[Types/_collection/RecordSet]']) {
@@ -871,15 +684,18 @@
 
     readonly '[Types/_entity/IProducible]': boolean;
 
-    static produceInstance(data?: any, options?: any): any {
-        const instanceOptions: IOptions = {
-            rawData: data
-        };
-        if (options && options.adapter) {
-            instanceOptions.adapter = options.adapter;
-        }
-        return new this(instanceOptions);
-    }
+   static produceInstance(data?: any, options?: any): any {
+      const instanceOptions: IOptions = {
+         rawData: data
+      };
+      if (options && options.adapter) {
+         instanceOptions.adapter = options.adapter;
+      }
+      if (options && options.formatController) {
+         instanceOptions.formatController = options.formatController;
+      }
+      return new this(instanceOptions);
+   }
 
     // endregion
 
@@ -992,25 +808,23 @@
         this._nextVersion();
     }
 
-    protected _getFormat(build: boolean): format.Format {
-        const owner = this.getOwner();
-        if (owner) {
-            // @ts-ignore
-            return owner._getFormat(build);
-        } else {
-            return super._getFormat.call(this, build);
-        }
-    }
-
-    protected _getFieldFormat(name: string, adapter: ITable | IRecord): Field | UniversalField {
-        const owner = this.getOwner();
-        if (owner) {
-            // @ts-ignore
-            return owner._getFieldFormat(name, adapter);
-        } else {
-            return super._getFieldFormat.call(this, name, adapter);
-        }
-    }
+   protected _getFormat(build: boolean): format.Format {
+      const owner = this.getOwner();
+      if (owner) {
+         return (owner as any)._getFormat(build);
+      } else {
+         return super._getFormat.call(this, build);
+      }
+   }
+
+   protected _getFieldFormat(name: string, adapter: ITable | IRecord): Field | UniversalField {
+      const owner = this.getOwner();
+      if (owner) {
+         return (owner as any)._getFieldFormat(name, adapter);
+      } else {
+         return super._getFieldFormat.call(this, name, adapter);
+      }
+   }
 
     protected _getRawDataAdapter: () => IRecord;
 
@@ -1454,15 +1268,16 @@
         const value = adapter.get(name);
         const format = this._getFieldFormat(name, adapter);
 
-        return factory.cast(
-            value,
-            this._getFieldType(format),
-            {
-                format,
-                adapter: this._getAdapter()
-            }
-        );
-    }
+      return factory.cast(
+         value,
+         this._getFieldType(format),
+         {
+            format,
+            adapter: this._getAdapter(),
+            formatController: this._$formatController
+         }
+      );
+   }
 
     /**
      * Конвертирует значение поля через фабрику и сохраняет его в "сырых" данных
@@ -1706,871 +1521,7 @@
         });
     }
 
-<<<<<<< HEAD
-               // Set which data to field name => value
-               return {
-                  target,
-                  data: map
-               };
-            }
-      }
-   }
-
-   protected _getRelationNameForField(name: string): string {
-      return FIELD_RELATION_PREFIX + name;
-   }
-
-   protected _getFieldFromRelationName(name: string): string {
-      name += '';
-      if (name.substr(0, FIELD_RELATION_PREFIX.length) === FIELD_RELATION_PREFIX) {
-         return name.substr(FIELD_RELATION_PREFIX.length);
-      }
-   }
-
-   // endregion
-
-   // region IProducible
-
-   readonly '[Types/_entity/IProducible]': boolean;
-
-   static produceInstance(data?: any, options?: any): any {
-      const instanceOptions: IOptions = {
-         rawData: data
-      };
-      if (options && options.adapter) {
-         instanceOptions.adapter = options.adapter;
-      }
-      if (options && options.formatController) {
-         instanceOptions.formatController = options.formatController;
-      }
-      return new this(instanceOptions);
-   }
-
-   // endregion
-
-   // region SerializableMixin
-
-   _getSerializableState(state: IDefaultSerializableState): ISerializableState {
-      let resultState: ISerializableState = SerializableMixin.prototype._getSerializableState.call(this, state);
-      resultState = FormattableMixin.prototype._getSerializableState.call(this, resultState);
-      resultState._changedFields = this[$changedFields as string];
-
-      // Keep format if record has owner with format
-      if (resultState.$options.owner && resultState.$options.owner.hasDeclaredFormat()) {
-         resultState._format = resultState.$options.owner.getFormat();
-      }
-
-      delete resultState.$options.owner;
-
-      return resultState;
-   }
-
-   _setSerializableState(state: ISerializableState): Function {
-      const fromSerializableMixin = SerializableMixin.prototype._setSerializableState(state);
-      const fromFormattableMixin = FormattableMixin.prototype._setSerializableState(state);
-
-      return function(): void {
-         fromSerializableMixin.call(this);
-         fromFormattableMixin.call(this);
-
-         this[$changedFields] = state._changedFields;
-         if (state._format) {
-            this._$format = state._format;
-         }
-      };
-   }
-
-   // endregion
-
-   // region FormattableMixin
-
-   setRawData(rawData: any): void {
-      super.setRawData(rawData);
-      this._nextVersion();
-      this._clearFieldsCache();
-      this._notifyChange();
-   }
-
-    hasDeclaredFormat(): boolean {
-      const owner = this.getOwner();
-      if (owner) {
-         return owner.hasDeclaredFormat();
-      } else {
-         return super.hasDeclaredFormat.call(this);
-      }
-   }
-
-   addField(format: Field | IFieldDeclaration, at?: number, value?: any): void {
-      this._checkFormatIsWritable();
-      format = this._buildField(format);
-
-      super.addField(format, at);
-
-      const name = format.getName();
-      if (value !== undefined) {
-         this.set(name, value);
-      } else {
-          this._notifyChange({
-              [name]: format.getDefaultValue()
-          }, false);
-      }
-      this._childChanged(Record.prototype.addField);
-      this._nextVersion();
-   }
-
-   removeField(name: string): void {
-      this._checkFormatIsWritable();
-
-      this._fieldsCache.delete(name);
-      this._fieldsClone.delete(name);
-      this._unsetChangedField(name);
-
-      super.removeField(name);
-
-      this._notifyChange({
-          [name]: undefined
-      }, false);
-      this._childChanged(Record.prototype.removeField);
-      this._nextVersion();
-   }
-
-   removeFieldAt(at: number): void {
-      this._checkFormatIsWritable();
-
-      const field = this._getFormat(true).at(at);
-      let name;
-      if (field) {
-         name = field.getName();
-         this._fieldsCache.delete(name);
-         this._fieldsClone.delete(name);
-         this._unsetChangedField(name);
-      }
-
-      super.removeFieldAt(at);
-
-      if (field) {
-         this._notifyChange({
-            [name]: undefined
-         }, false);
-      }
-      this._childChanged(Record.prototype.removeFieldAt);
-      this._nextVersion();
-   }
-
-   protected _getFormat(build: boolean): format.Format {
-      const owner = this.getOwner();
-      if (owner) {
-         return (owner as any)._getFormat(build);
-      } else {
-         return super._getFormat.call(this, build);
-      }
-   }
-
-   protected _getFieldFormat(name: string, adapter: ITable | IRecord): Field | UniversalField {
-      const owner = this.getOwner();
-      if (owner) {
-         return (owner as any)._getFieldFormat(name, adapter);
-      } else {
-         return super._getFieldFormat.call(this, name, adapter);
-      }
-   }
-
-   protected _getRawDataAdapter: () => IRecord;
-
-   /**
-    * Создает адаптер для сырых данных
-    * @protected
-    */
-   protected _createRawDataAdapter(): IRecord {
-      return (this._getAdapter() as IAdapter).forRecord(this._getRawData(true));
-   }
-
-   /**
-    * Проверяет, что формат записи доступен для записи
-    * @protected
-    */
-   protected _checkFormatIsWritable(): void {
-      const owner = this.getOwner();
-      if (owner) {
-         throw new Error(
-            'Record format has read only access if record belongs to recordset. ' +
-            'You should change recordset format instead.'
-         );
-      }
-   }
-
-   // endregion
-
-   // region Public methods
-
-   /**
-    * Возвращает признак, что поле с указанным именем было изменено.
-    * Если name не передано, то проверяет, что изменено хотя бы одно поле.
-    * @param {String} [name] Имя поля
-    * @return {Boolean}
-    * @example
-    * Проверим изменилось ли поле title:
-    * <pre>
-    *    var article = new Record({
-    *       rawData: {
-    *          id: 1,
-    *          title: 'Initial Title'
-    *       }
-    *    });
-    *    article.isChanged('title');//false
-    *    article.set('title', 'New Title');
-    *    article.isChanged('title');//true
-    * </pre>
-    * Проверим изменилось ли какое-нибудь поле:
-    * <pre>
-    *    var article = new Record({
-    *       rawData: {
-    *          id: 1,
-    *          title: 'Initial Title'
-    *       }
-    *    });
-    *    article.isChanged();//false
-    *    article.set('title', 'New Title');
-    *    article.isChanged();//true
-    * </pre>
-    */
-   isChanged(name?: string): boolean {
-      return name
-         ? this._hasChangedField(name)
-         : this.getChanged().length > 0;
-   }
-
-   /**
-    * Возвращает рекордсет, которому принадлежит запись. Может не принадлежать рекордсету.
-    * @return {Types/_collection/RecordSet|null}
-    * @example
-    * Проверим владельца записи до и после вставки в рекордсет:
-    * <pre>
-    *    var record = new Record(),
-    *       rs1 = new RecordSet(),
-    *       rs2 = new RecordSet();
-    *
-    *    record.getOwner();//null
-    *
-    *    rs1.add(record);
-    *    record.getOwner() === null;//true
-    *    rs1.at(0) === record;//false
-    *    rs1.at(0).getOwner() === rs1;//true
-    *
-    *    rs2.add(record);
-    *    record.getOwner() === null;//true
-    *    rs2.at(0).getOwner() === rs2;//true
-    * </pre>
-    */
-   getOwner(): RecordSet {
-      return this._$owner;
-   }
-
-   /**
-    * Отвязывает запись от рекордсета: сбрасывает ссылку на владельца и устанавливает состояние detached.
-    */
-   detach(): void {
-      this._$owner = null;
-      this.setState(STATES.DETACHED);
-   }
-
-   /**
-    * Возвращает текущее состояние записи.
-    * @return {RecordState}
-    * @see state
-    * @see setState
-    * @example
-    * Проверим состояние записи до и после вставки в рекордсет, а также после удаления из рекордсета:
-    * <pre>
-    *    var record = new Record(),
-    *       RecordState = Record.RecordState,
-    *       rs = new RecordSet();
-    *
-    *    record.getState() === RecordState.DETACHED;//true
-    *
-    *    rs.add(record);
-    *    record.getState() === RecordState.ADDED;//true
-    *
-    *    rs.remove(record);
-    *    record.getState() === RecordState.DETACHED;//true
-    * </pre>
-    */
-   getState(): State {
-      return this._$state;
-   }
-
-   /**
-    * Устанавливает текущее состояние записи.
-    * @param {RecordState} state Новое состояние записи.
-    * @see state
-    * @see getState
-    * @example
-    * Пометитм запись, как удаленную:
-    * <pre>
-    *    var record = new Record();
-    *    record.setState(Record.RecordState.DELETED);
-    * </pre>
-    */
-   setState(state: State): void {
-      this._$state = state;
-   }
-
-   /**
-    * Возвращает массив названий измененных полей.
-    * @return {Array}
-    * @example
-    * Получим список изменненых полей статьи:
-    * <pre>
-    *    var article = new Record({
-    *       rawData: {
-    *          id: 1,
-    *          date: new Date(2012, 12, 12),
-    *          title: 'Initial Title'
-    *       }
-    *    });
-    *
-    *    article.getChanged();//[]
-    *
-    *    article.set({
-    *       date: new Date(),
-    *       title: 'New Title'
-    *    });
-    *    article.getChanged();//['date', 'title']
-    * </pre>
-    */
-   getChanged(): string[] {
-      return Object.keys(this._changedFields);
-   }
-
-   /**
-    * Подтверждает изменения состояния записи с момента предыдущего вызова acceptChanges():
-    * <ul>
-    *    <li>Сбрасывает признак изменения для всех измененных полей;
-    *    <li>Меняет {@link state} следующим образом:
-    *       <ul>
-    *          <li>Added или Changed становится Unchanged;</li>
-    *          <li>Deleted становится Detached;</li>
-    *          <li>остальные не меняются.</li>
-    *       </ul>
-    *    </li>
-    * </ul>
-    * Если передан аргумент fields, то подтверждаются изменения только указанного набора полей. {@link state State} в этом случае меняется только если fields включает в себя весь набор измененных полей.
-    * @param {Array.<String>} [fields] Поля, в которых подтвердить изменения.
-    * @param {Boolean} [spread=false] Распространять изменения по иерархии родителей. При включениии будут вызваны acceptChanges всех владельцев.
-    * @example
-    * Подтвердим изменения в записи:
-    * <pre>
-    *    var article = new Record({
-    *       rawData: {
-    *          id: 1,
-    *          title: 'Initial Title'
-    *       }
-    *    });
-    *
-    *    article.set('title', 'New Title');
-    *    article.getChanged();//['title']
-    *    article.setState(Record.RecordState.DELETED);
-    *
-    *    article.acceptChanges();
-    *    article.getChanged();//[]
-    *    article.getState() === RecordState.DETACHED;//true
-    * </pre>
-    * Подтвердим изменение поля password:
-    * <pre>
-    *    var account = new Record({
-    *       rawData: {
-    *          id: 1,
-    *          login: 'root'
-    *          password: '123'
-    *       }
-    *    });
-    *
-    *    article.set({
-    *       login: 'admin',
-    *       password: '321'
-    *    });
-    *
-    *    article.acceptChanges(['password']);
-    *    article.getChanged();//['login']
-    *    article.getState() === RecordState.CHANGED;//true
-    * </pre>
-    */
-   acceptChanges(fields?: string[], spread?: boolean): void {
-      if (spread === undefined && typeof fields === 'boolean') {
-         spread = fields;
-         fields = undefined;
-      }
-
-      if (fields === undefined) {
-         this._clearChangedFields();
-      } else {
-         if (!(fields instanceof Array)) {
-            throw new TypeError('Argument "fields" should be an instance of Array');
-         }
-         fields.forEach((field) => {
-            this._unsetChangedField(field);
-         });
-      }
-
-      if (this.getChanged().length === 0) {
-         switch (this._$state) {
-            case STATES.ADDED:
-            case STATES.CHANGED:
-               this._$state = STATES.UNCHANGED;
-               break;
-            case STATES.DELETED:
-               this._$state = STATES.DETACHED;
-               break;
-         }
-      }
-
-      this._acceptedState = this._$state;
-
-      if (spread) {
-         this._childChanged(Record.prototype.acceptChanges);
-      }
-   }
-
-   /**
-    * Возвращает запись к состоянию, в котором она была с момента последнего вызова acceptChanges:
-    * <ul>
-    *    <li>Отменяются изменения всех полей;
-    *    <li>{@link state State} возвращается к состоянию, в котором он был сразу после вызова acceptChanges.</li>
-    * </ul>
-    * Если передан аргумент fields, то откатываются изменения только указанного набора полей. {@link state State} в этом случае меняется только если fields включает в себя весь набор измененных полей.
-    * @param {Array.<String>} [fields] Поля, в которых подтвердить изменения.
-    * @param {Boolean} [spread=false] Распространять изменения по иерархии родителей. При включениии будут вызваны acceptChanges всех владельцев.
-    * @example
-    * Отменим изменения в записи:
-    * <pre>
-    *    var article = new Record({
-    *       rawData: {
-    *          id: 1,
-    *          title: 'Initial Title'
-    *       }
-    *    });
-    *
-    *    article.set('title', 'New Title');
-    *    article.getChanged();//['title']
-    *    article.setState(Record.RecordState.DELETED);
-    *
-    *    article.rejectChanges();
-    *    article.getChanged();//[]
-    *    article.getState() === RecordState.DETACHED;//true
-    *    article.get('title');//'Initial Title'
-    * </pre>
-    * Отменим изменение поля password:
-    * <pre>
-    *    var account = new Record({
-    *       rawData: {
-    *          id: 1,
-    *          login: 'root'
-    *          password: '123'
-    *       }
-    *    });
-    *
-    *    article.set({
-    *       login: 'admin',
-    *       password: '321'
-    *    });
-    *
-    *    article.rejectChanges(['password']);
-    *    article.getChanged();//['login']
-    *    article.get('login');//'admin'
-    *    article.get('password');//'123'
-    * </pre>
-    */
-   rejectChanges(fields?: string[], spread?: boolean): void {
-      if (spread === undefined && typeof fields === 'boolean') {
-         spread = fields;
-         fields = undefined;
-      }
-
-      const toSet = {};
-      if (fields === undefined) {
-         fields = this.getChanged();
-      } else if (!(fields instanceof Array)) {
-         throw new TypeError('Argument "fields" should be an instance of Array');
-      }
-      fields.forEach((name) => {
-         if (this._hasChangedField(name)) {
-            toSet[name] = this._getChangedFieldValue(name);
-         }
-      });
-
-      this.set(toSet);
-      for (const name in toSet) {
-         if (toSet.hasOwnProperty(name)) {
-            this._unsetChangedField(name);
-         }
-      }
-
-      if (this.getChanged().length === 0) {
-         this._$state = this._acceptedState;
-      }
-
-      if (spread) {
-         this._childChanged(Record.prototype.rejectChanges);
-      }
-   }
-
-   /**
-    * Возвращает значения всех свойств в виде строки формата json
-    * @return {String}
-    * @example
-    * Получим значения всех свойств в виде строки:
-    * <pre>
-    *    var article = new Model({
-    *       rawData: {id: 1, title: 'Article 1'}
-    *    });
-    *    article.toString();//'{"id": 1, "title": "Article 1"}'
-    * </pre>
-    */
-   toString(): string {
-      const result = {};
-      this.each((key, value) => {
-         result[key] = value;
-      });
-      return JSON.stringify(result);
-   }
-
-   // endregion
-
-   // region Proteted methods
-
-   /**
-    * Проверяет наличие ошибок
-    * @param errors Массив ошибок
-    * @protected
-    */
-   protected _checkErrors(errors: Error[]): void {
-      if (errors.length) {
-         // Looking for simple Error (use compare by >) that has priority to show.
-         let error = errors[0];
-         for (let i = errors.length; i > 0; i--) {
-            if (error > errors[i]) {
-               error = errors[i];
-            }
-         }
-         throw error;
-      }
-   }
-
-   /**
-    * Возвращает hash map
-    * @param name Название поля или набор полей
-    * @param [value] Значение поля
-    * @protected
-    */
-   protected _getHashMap(name: string | object, value?: any): string | object {
-      let map = name;
-      if (!(map instanceof Object)) {
-         map = {};
-         map[name as string] = value;
-      }
-      return map;
-   }
-
-   /**
-    * Обнуляет кэш значений полей
-    * @protected
-    */
-   protected _clearFieldsCache(): void {
-      this[$fieldsCache as string] = null;
-      this[$fieldsClone as string] = null;
-   }
-
-   /**
-    * Возвращает признак, что значение поля кэшируемое
-    * @protected
-    */
-   protected _isFieldValueCacheable(value: any): boolean {
-      switch (this._$cacheMode) {
-         case CACHE_MODE_OBJECTS:
-            return value instanceof Object;
-         case CACHE_MODE_ALL:
-            return true;
-      }
-      return false;
-   }
-
-   /**
-    * Возвращает режим работы с клонами значений, поддреживающих клонирование
-    * @param value Значение поля
-    * @protected
-    */
-   protected _haveToClone(value: any): boolean {
-      return this._$cloneChanged && value && value['[Types/_entity/ICloneable]'];
-   }
-
-   /**
-    * Возвращает значение поля из "сырых" данных, прогнанное через фабрику
-    * @param name Название поля
-    * @protected
-    */
-   protected _getRawDataValue(name: string): any {
-      const adapter = this._getRawDataAdapter();
-      if (!adapter.has(name)) {
-         return;
-      }
-
-      const value = adapter.get(name);
-      const format = this._getFieldFormat(name, adapter);
-
-      return factory.cast(
-         value,
-         this._getFieldType(format),
-         {
-            format,
-            adapter: this._getAdapter(),
-            formatController: this._$formatController
-         }
-      );
-   }
-
-   /**
-    * Конвертирует значение поля через фабрику и сохраняет его в "сырых" данных
-    * @param name Название поля
-    * @param value Значение поля
-    * @param [compatible=false] Значение поля совместимо по типу
-    * @protected
-    */
-   protected _setRawDataValue(name: string, value: any, compatible?: boolean): void {
-      if (!compatible &&
-         value &&
-         value['[Types/_entity/FormattableMixin]']
-      ) {
-         this._checkAdapterCompatibility(value.getAdapter());
-      }
-
-      const adapter = this._getRawDataAdapter();
-
-      value = factory.serialize(value, {
-         format: this._getFieldFormat(name, adapter),
-         adapter: this.getAdapter()
-      });
-
-      adapter.set(name, value);
-
-      return value;
-   }
-
-   /**
-    * Уведомляет об изменении полей записи
-    * @param [map] Измененные поля
-    * @param [spread=true] Распространить по иерархии родителей
-    * @protected
-    */
-   protected _notifyChange(map?: object, spread?: boolean): void {
-      map = map || {};
-      if (spread === undefined || spread === true) {
-         this._childChanged(map);
-      }
-      this._nextVersion();
-      this._notify('onPropertyChange', map);
-   }
-
-   /**
-    * Очищает информацию об измененных полях
-    * @protected
-    */
-   protected _clearChangedFields(): void {
-      this[$changedFields as string] = {};
-   }
-
-   /**
-    * Возвращает признак наличия изменений в поле
-    * @param name Название поля
-    * @protected
-    */
-   protected _hasChangedField(name: string): boolean {
-      return this._changedFields.hasOwnProperty(name);
-   }
-
-   /**
-    * Возвращает оригинальное значение измененного поля
-    * @param name Название поля
-    * @protected
-    */
-   protected _getChangedFieldValue(name: string): any {
-      return this._changedFields[name];
-   }
-
-   /**
-    * Устанавливает признак изменения поля
-    * @param name Название поля
-    * @param value Старое значение поля
-    * @param byLink Значение изменилось по ссылке
-    * @protected
-    */
-   protected _setChangedField(name: string, value: any, byLink?: boolean): void {
-      if (!this[$changedFields as string].hasOwnProperty(name)) {
-         this[$changedFields as string][name] = [value, Boolean(byLink)];
-      }
-      switch (this._$state) {
-         case STATES.UNCHANGED:
-            this._$state = STATES.CHANGED;
-            break;
-      }
-   }
-
-   /**
-    * Снимает признак изменения поля
-    * @param name Название поля
-    * @protected
-    */
-   protected _unsetChangedField(name: string): void {
-      delete this[$changedFields as string][name];
-   }
-
-   // endregion
-
-   // region Deprecated
-
-   /**
-    * @deprecated
-    */
-   static extend(mixinsList: any, classExtender: any): Function {
-       return deprecateExtend(
-           this,
-           classExtender,
-           mixinsList,
-           'Types/_entity/Record'
-       );
-   }
-
-   // endregion
-
-   // region Statics
-
-   static get RecordState(): IStatesHash {
-      return STATES;
-   }
-
-   static get CACHE_MODE_OBJECTS(): symbol | string {
-      return CACHE_MODE_OBJECTS;
-   }
-
-   static get CACHE_MODE_ALL(): symbol | string {
-      return CACHE_MODE_ALL;
-   }
-
-   /**
-    * Создает запись по объекту c учетом типов значений полей. Поля добавляются в запись в алфавитном порядке.
-    * @example
-    * <pre>
-    * var record = Record.fromObject({
-    *       id: 1,
-    *       title: 'title'
-    *    }, 'Types/entity:adapter.Json'),
-    *    format = record.getFormat();
-    * format.each(function(field) {
-    *    console.log(field.getName() + ': ' + field.getType());
-    * });
-    * //output: 'id: Integer', 'title: String'
-    * </pre>
-    * @param data Объект вида "имя поля" -> "значение поля"
-    * @param [adapter='Types/entity:adapter.Json'] Адаптер для сырых данных
-    * @static
-    */
-   static fromObject(data: any, adapter?: IAdapter | string): Record | null {
-      if (data === null) {
-         return data;
-      }
-      if (data && (data instanceof Record)) {
-         return data;
-      }
-
-      const record = new Record({
-         adapter: adapter || 'Types/entity:adapter.Json',
-         format: []
-      });
-
-      let sortNames = [];
-      for (const name in data) {
-         if (data.hasOwnProperty(name)) {
-            sortNames.push(name);
-         }
-      }
-      sortNames = sortNames.sort();
-
-      for (let i = 0, len = sortNames.length; i < len; i++) {
-         const name = sortNames[i];
-         const value = data[name];
-
-         if (value === undefined) {
-            continue;
-         }
-
-         Record.addFieldTo(record, name, value);
-      }
-
-      return record;
-   }
-
-   /**
-    * Создает запись c набором полей, ограниченным фильтром.
-    * @param record Исходная запись
-    * @param callback Функция фильтрации полей, аргументами приходят имя поля и его значение. Должна вернуть boolean - прошло ли поле фильтр.
-    * @static
-    */
-   static filter(record: Record, callback: (name: string, value: any) => boolean): Record {
-      const result = new Record({
-         adapter: record.getAdapter()
-      });
-
-      record.getFormat().each((field) => {
-         const name = field.getName();
-         const value = record.get(name);
-         if (!callback || callback(name, value)) {
-            result.addField(field);
-            result.set(name, value);
-         }
-      });
-
-      result.acceptChanges();
-
-      return result;
-   }
-
-   /**
-    * Добавляет поле в запись. Если формат не указан, то он строится по типу значения поля.
-    * @param record Запись
-    * @param name Имя поля
-    * @param value Значение поля
-    * @param [format] Формат поля
-    * @static
-    */
-   protected static addFieldTo(record: Record, name: string, value: any, format?: IFieldDeclaration): void {
-      if (!format) {
-         let detectedFormat = getValueType(value);
-         if (typeof detectedFormat === 'string') {
-            detectedFormat = {name: '', type: detectedFormat};
-         }
-         detectedFormat.name = name;
-         format = detectedFormat;
-      }
-
-      record.addField(format, undefined, value);
-   }
-
-   /**
-    * Создает запись c указанным набором полей
-    * @param record Исходная запись
-    * @param fields Набор полей, которые следует оставить в записи
-    * @static
-    */
-   protected static filterFields(record: Record, fields: string[]): Record {
-      if (!(fields instanceof Array)) {
-         throw new TypeError('Argument "fields" should be an instance of Array');
-      }
-
-      return Record.filter(record, (name) => {
-         return fields.indexOf(name) > -1;
-      });
-   }
-
-   // endregion
+    // endregion
 }
 
 Object.assign(Record.prototype, {
@@ -2587,26 +1538,6 @@
    _$cloneChanged: false,
    _$owner: null,
    _acceptedState: undefined
-=======
-    // endregion
-}
-
-Object.assign(Record.prototype, {
-    '[Types/_entity/Record]': true,
-    '[Types/_collection/IEnumerable]': true,
-    '[Types/_entity/ICloneable]': true,
-    '[Types/_entity/IEquatable]': true,
-    '[Types/_entity/IObject]': true,
-    '[Types/_entity/IObservableObject]': true,
-    '[Types/_entity/IProducible]': true,
-    '[Types/_entity/relation/IReceiver]': true,
-    _moduleName: 'Types/entity:Record',
-    _$state: STATES.DETACHED,
-    _$cacheMode: CACHE_MODE_OBJECTS,
-    _$cloneChanged: false,
-    _$owner: null,
-    _acceptedState: undefined
->>>>>>> c2074e12
 });
 
 /**
