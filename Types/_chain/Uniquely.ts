import Abstract from './Abstract';
import UniquelyEnumerator from './UniquelyEnumerator';

type ExtractFunc = (item: any, index: string|number) => string|number;

/**
 * Звено цепочки, обеспечивающее уникальность.
 * @class Types/_chain/Uniquely
 * @extends Types/_chain/Abstract
 * @public
 * @author Мальцев А.А.
 */
export default class Uniquely<T> extends Abstract<T> {
<<<<<<< HEAD
   /**
    * Возвращает уникальный идентификатор для каждого элемента.
    */
   protected _idExtractor: ExtractFunc;

   /**
    * Конструктор звена цепочки, обеспечивающего уникальность.
    * @param source Предыдущее звено.
    * @param [idExtractor] Возвращает уникальный идентификатор для каждого элемента.
    */
   constructor(source: Abstract<T>, idExtractor?: ExtractFunc) {
      super(source);
      this._idExtractor = idExtractor;
   }

   destroy(): void {
      this._idExtractor = null;
      super.destroy();
   }

   // region IEnumerable

   getEnumerator(): UniquelyEnumerator<T> {
      return new UniquelyEnumerator(
         this._previous,
         this._idExtractor
      );
   }

   // endregion
=======
    /**
     * Возвращает уникальный идентификатор для каждого элемента.
     */
    protected _idExtractor: ExtractFunc;

    /**
     * Конструктор звена цепочки, обеспечивающего уникальность.
     * @param source Предыдущее звено.
     * @param [idExtractor] Возвращает уникальный идентификатор для каждого элемента.
     */
    constructor(source: Abstract<T>, idExtractor: ExtractFunc) {
        super(source);
        this._idExtractor = idExtractor;
    }

    destroy(): void {
        this._idExtractor = null;
        super.destroy();
    }

    // region IEnumerable

    getEnumerator(): UniquelyEnumerator<T> {
        return new UniquelyEnumerator(
            this._previous,
            this._idExtractor
        );
    }

    // endregion
>>>>>>> c2074e12
}

Object.assign(Uniquely.prototype, {
    '[Types/_chain/Uniquely]': true,
    _idExtractor: null
});<|MERGE_RESOLUTION|>--- conflicted
+++ resolved
@@ -11,11 +11,10 @@
  * @author Мальцев А.А.
  */
 export default class Uniquely<T> extends Abstract<T> {
-<<<<<<< HEAD
-   /**
-    * Возвращает уникальный идентификатор для каждого элемента.
-    */
-   protected _idExtractor: ExtractFunc;
+    /**
+     * Возвращает уникальный идентификатор для каждого элемента.
+     */
+    protected _idExtractor: ExtractFunc;
 
    /**
     * Конструктор звена цепочки, обеспечивающего уникальность.
@@ -26,37 +25,6 @@
       super(source);
       this._idExtractor = idExtractor;
    }
-
-   destroy(): void {
-      this._idExtractor = null;
-      super.destroy();
-   }
-
-   // region IEnumerable
-
-   getEnumerator(): UniquelyEnumerator<T> {
-      return new UniquelyEnumerator(
-         this._previous,
-         this._idExtractor
-      );
-   }
-
-   // endregion
-=======
-    /**
-     * Возвращает уникальный идентификатор для каждого элемента.
-     */
-    protected _idExtractor: ExtractFunc;
-
-    /**
-     * Конструктор звена цепочки, обеспечивающего уникальность.
-     * @param source Предыдущее звено.
-     * @param [idExtractor] Возвращает уникальный идентификатор для каждого элемента.
-     */
-    constructor(source: Abstract<T>, idExtractor: ExtractFunc) {
-        super(source);
-        this._idExtractor = idExtractor;
-    }
 
     destroy(): void {
         this._idExtractor = null;
@@ -73,7 +41,6 @@
     }
 
     // endregion
->>>>>>> c2074e12
 }
 
 Object.assign(Uniquely.prototype, {
