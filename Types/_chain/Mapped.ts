--- conflicted
+++ resolved
@@ -12,16 +12,15 @@
  * @author Мальцев А.А.
  */
 export default class Mapped<T> extends Abstract<T> {
-<<<<<<< HEAD
-   /**
-    * Функция, возвращающая новый элемент
-    */
-   protected _callback: MapFunc;
+    /**
+     * Функция, возвращающая новый элемент
+     */
+    protected _callback: MapFunc;
 
-   /**
-    * Контекст вызова _callback
-    */
-   protected _callbackContext: object;
+    /**
+     * Контекст вызова _callback
+     */
+    protected _callbackContext: object;
 
    /**
     * Конструктор преобразующего звена цепочки.
@@ -34,46 +33,6 @@
       this._callback = callback;
       this._callbackContext = callbackContext;
    }
-
-   destroy(): void {
-      this._callback = null;
-      this._callbackContext = null;
-      super.destroy();
-   }
-
-   // region IEnumerable
-
-   getEnumerator(): IEnumerator<T> {
-      return new MappedEnumerator(
-         this._previous,
-         this._callback,
-         this._callbackContext
-      );
-   }
-
-   // endregion
-=======
-    /**
-     * Функция, возвращающая новый элемент
-     */
-    protected _callback: MapFunc;
-
-    /**
-     * Контекст вызова _callback
-     */
-    protected _callbackContext: object;
-
-    /**
-     * Конструктор преобразующего звена цепочки.
-     * @param source Предыдущее звено.
-     * @param callback Функция, возвращающая новый элемент.
-     * @param [callbackContext] Контекст вызова callback
-     */
-    constructor(source: Abstract<T>, callback: MapFunc, callbackContext: object) {
-        super(source);
-        this._callback = callback;
-        this._callbackContext = callbackContext;
-    }
 
     destroy(): void {
         this._callback = null;
@@ -92,7 +51,6 @@
     }
 
     // endregion
->>>>>>> c2074e12
 }
 
 Object.assign(Mapped.prototype, {
