--- conflicted
+++ resolved
@@ -1,5 +1,4 @@
 {
-<<<<<<< HEAD
    "name": "saby-types",
    "version": "19.610.0",
    "repository": {
@@ -15,7 +14,7 @@
       "build": "npm run build:typescript && npm run build:units && npm run build:compile",
       "build:typescript": "saby-typescript --install --tsconfig=tsconfig.base.json --tslint=tslint.json",
       "build:units": "saby-units --install",
-      "build:compile": "tsc 2>&1 || echo Done",
+      "build:compile": "tsc 2>&1 || echo done",
       "start": "node node_modules/saby-units/cli/server",
       "test": "saby-units %NODE_DEBUG_OPTION% --isolated",
       "test:node": "saby-units --isolated --report",
@@ -54,8 +53,6 @@
       "report-dir": "./artifacts/coverage"
    },
    "devDependencies": {
-      "@types/chai": "^4.1.7",
-      "@types/mocha": "^5.2.7",
       "@types/requirejs": "^2.1.31",
       "rmi": "git+https://git.sbis.ru/sbis/rmi.git#rc-19.610",
       "saby-i18n": "git+https://github.com/saby/i18n.git#rc-19.610",
@@ -64,68 +61,4 @@
       "sbis3-ws": "git+https://git.sbis.ru/sbis/ws.git#rc-19.610",
       "wasaby-app": "git+https://github.com/saby/wasaby-app.git#rc-19.610"
    }
-=======
-  "name": "saby-types",
-  "version": "19.600.0",
-  "repository": {
-    "type": "git",
-    "url": "git@github.com:saby/Types.git"
-  },
-  "license": "MIT",
-  "files": [
-    "index.ts",
-    "Types/*"
-  ],
-  "scripts": {
-    "build": "npm run build:typescript && npm run build:units && npm run build:compile",
-    "build:typescript": "saby-typescript --install --tsconfig=tsconfig.base.json --tslint=tslint.json",
-    "build:units": "saby-units --install",
-    "build:compile": "tsc 2>&1 || echo done",
-    "start": "node node_modules/saby-units/cli/server",
-    "test": "saby-units %NODE_DEBUG_OPTION% --isolated",
-    "test:node": "saby-units --isolated --report",
-    "test:node-coverage": "saby-units --isolated --report --coverage",
-    "test:browser": "saby-units --browser --report",
-    "test:browser-coverage": "saby-units --browser --report --coverage",
-    "tslint": "tslint -q Types/**/*.ts"
-  },
-  "saby-units": {
-    "moduleType": "amd",
-    "tests": "TypesUnit",
-    "links": {
-      "node_modules/wasaby-app/src/Application": "Application",
-      "node_modules/rmi/src/client/Browser": "Browser",
-      "node_modules/rmi/src/client/Env": "Env",
-      "node_modules/sbis3-ws/WS.Core": "WS.Core",
-      "node_modules/sbis3-ws/Inferno": "Inferno",
-      "node_modules/sbis3-ws/View": "View",
-      "node_modules/saby-i18n/I18n": "I18n"
-    },
-    "initializer": "init-testing.js",
-    "url": {
-      "port": 1025
-    }
-  },
-  "nyc": {
-    "include": [
-      "Types/**/*.js"
-    ],
-    "reporter": [
-      "text",
-      "html"
-    ],
-    "cache": false,
-    "eager": true,
-    "report-dir": "./artifacts/coverage"
-  },
-  "devDependencies": {
-    "@types/requirejs": "^2.1.31",
-    "rmi": "git+https://git.sbis.ru/sbis/rmi.git#rc-19.600",
-    "saby-i18n": "git+https://github.com/saby/i18n.git#rc-19.600",
-    "saby-typescript": "git+https://github.com/saby/TypeScript.git#rc-19.600",
-    "saby-units": "git+https://github.com/saby/Units.git#rc-19.600",
-    "sbis3-ws": "git+https://git.sbis.ru/sbis/ws.git#rc-19.600",
-    "wasaby-app": "git+https://github.com/saby/wasaby-app.git#rc-19.600"
-  }
->>>>>>> fec53421
 }